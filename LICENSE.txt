This software is OSI Certified Open Source Software.
OSI Certified is a certification mark of the Open Source Initiative.

<<<<<<< HEAD
Copyright (c) 2006-2019, Enthought, Inc.
=======
Copyright (c) 2006-2021, Enthought, Inc.
>>>>>>> 4d5fdcc9
All rights reserved.

Redistribution and use in source and binary forms, with or without
modification, are permitted provided that the following conditions are met:

* Redistributions of source code must retain the above copyright notice, this
  list of conditions and the following disclaimer.
* Redistributions in binary form must reproduce the above copyright notice,
  this list of conditions and the following disclaimer in the documentation
  and/or other materials provided with the distribution.
* Neither the name of Enthought, Inc. nor the names of its contributors may
  be used to endorse or promote products derived from this software without
  specific prior written permission.

THIS SOFTWARE IS PROVIDED BY THE COPYRIGHT HOLDERS AND CONTRIBUTORS "AS IS" AND
ANY EXPRESS OR IMPLIED WARRANTIES, INCLUDING, BUT NOT LIMITED TO, THE IMPLIED
WARRANTIES OF MERCHANTABILITY AND FITNESS FOR A PARTICULAR PURPOSE ARE
DISCLAIMED. IN NO EVENT SHALL THE COPYRIGHT OWNER OR CONTRIBUTORS BE LIABLE FOR
ANY DIRECT, INDIRECT, INCIDENTAL, SPECIAL, EXEMPLARY, OR CONSEQUENTIAL DAMAGES
(INCLUDING, BUT NOT LIMITED TO, PROCUREMENT OF SUBSTITUTE GOODS OR SERVICES;
LOSS OF USE, DATA, OR PROFITS; OR BUSINESS INTERRUPTION) HOWEVER CAUSED AND ON
ANY THEORY OF LIABILITY, WHETHER IN CONTRACT, STRICT LIABILITY, OR TORT
(INCLUDING NEGLIGENCE OR OTHERWISE) ARISING IN ANY WAY OUT OF THE USE OF THIS
SOFTWARE, EVEN IF ADVISED OF THE POSSIBILITY OF SUCH DAMAGE.<|MERGE_RESOLUTION|>--- conflicted
+++ resolved
@@ -1,11 +1,7 @@
 This software is OSI Certified Open Source Software.
 OSI Certified is a certification mark of the Open Source Initiative.
 
-<<<<<<< HEAD
-Copyright (c) 2006-2019, Enthought, Inc.
-=======
 Copyright (c) 2006-2021, Enthought, Inc.
->>>>>>> 4d5fdcc9
 All rights reserved.
 
 Redistribution and use in source and binary forms, with or without
