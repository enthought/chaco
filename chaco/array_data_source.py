""" Defines the ArrayDataSource class."""

# Major library imports
from numpy import array, isfinite, ones, ndarray
import numpy as np

# Enthought library imports
from traits.api import Any, Constant, Int, Tuple

# Chaco imports
from .base import NumericalSequenceTrait, reverse_map_1d, SortOrderTrait
from .abstract_data_source import AbstractDataSource


def bounded_nanargmin(arr):
    """ Find the index of the minimum value, ignoring NaNs.

    If all NaNs, return 0.
    """
    # Different versions of numpy behave differently in the all-NaN case, so we
    # catch this condition in two different ways.
    try:
        if np.issubdtype(arr.dtype, np.floating):
            min = np.nanargmin(arr)
        elif np.issubdtype(arr.dtype, np.number):
            min = np.argmin(arr)
        else:
            min = 0
    except ValueError:
        return 0
    if isfinite(min):
        return min
    else:
        return 0

def bounded_nanargmax(arr):
    """ Find the index of the maximum value, ignoring NaNs.

    If all NaNs, return -1.
    """
    try:
        if np.issubdtype(arr.dtype, np.floating):
            max = np.nanargmax(arr)
        elif np.issubdtype(arr.dtype, np.number):
            max = np.argmax(arr)
        else:
            max = -1
    except ValueError:
        return -1
    if isfinite(max):
        return max
    else:
        return -1

class ArrayDataSource(AbstractDataSource):
    """ A data source representing a single, continuous array of numerical data.

    This class does not listen to the array for value changes; if you need that
    behavior, create a subclass that hooks up the appropriate listeners.
    """

    #------------------------------------------------------------------------
    # AbstractDataSource traits
    #------------------------------------------------------------------------

    #: The dimensionality of the indices into this data source (overrides
    #: AbstractDataSource).
    index_dimension = Constant('scalar')

    #: The dimensionality of the value at each index point (overrides
    #: AbstractDataSource).
    value_dimension = Constant('scalar')

    #: The sort order of the data.
    #: This is a specialized optimization for 1-D arrays, but it's an important
    #: one that's used everywhere.
    sort_order = SortOrderTrait


    #------------------------------------------------------------------------
    # Private traits
    #------------------------------------------------------------------------

    # The data array itself.
    _data = NumericalSequenceTrait

    # Cached values of min and max as long as **_data** doesn't change.
    _cached_bounds = Tuple

    # Not necessary, since this is not a filter, but provided for convenience.
    _cached_mask = Any

    # The index of the (first) minimum value in self._data
    # FIXME: This is an Any instead of an Int trait because of how Traits
    # typechecks numpy.int64 on 64-bit Windows systems.
    _min_index = Any

    # The index of the (first) maximum value in self._data
    # FIXME: This is an Any instead of an Int trait because of how Traits
    # typechecks numpy.int64 on 64-bit Windows systems.
    _max_index = Any


    #------------------------------------------------------------------------
    # Public methods
    #------------------------------------------------------------------------

    def __init__(self, data=array([]), sort_order="none", **kw):
        AbstractDataSource.__init__(self, **kw)
        self.set_data(data, sort_order)

    def set_data(self, newdata, sort_order=None):
        """ Sets the data, and optionally the sort order, for this data source.

        Parameters
        ----------
        newdata : array
            The data to use.
        sort_order : SortOrderTrait
            The sort order of the data
        """
        self._data = newdata
        if sort_order is not None:
            self.sort_order = sort_order
        self._compute_bounds()
        self.data_changed = True

    def set_mask(self, mask):
        """ Sets the mask for this data source.
        """
        self._cached_mask = mask
        self.data_changed = True

    def remove_mask(self):
        """ Removes the mask on this data source.
        """
        self._cached_mask = None
        self.data_changed = True

    #------------------------------------------------------------------------
    # AbstractDataSource interface
    #------------------------------------------------------------------------

    def get_data(self):
        """ Returns the data for this data source, or 0.0 if it has no data.

        Implements AbstractDataSource.
        """
        if self._data is not None:
            return self._data
        else:
            return 0.0

    def get_data_mask(self):
        """get_data_mask() -> (data_array, mask_array)

        Implements AbstractDataSource.
        """
        if self._cached_mask is None:
            return self._data, ones(len(self._data), dtype=bool)
        else:
            return self._data, self._cached_mask

    def is_masked(self):
        """is_masked() -> bool

        Implements AbstractDataSource.
        """
        if self._cached_mask is not None:
            return True
        else:
            return False

    def get_size(self):
        """get_size() -> int

        Implements AbstractDataSource.
        """
        if self._data is not None:
            return len(self._data)
        else:
            return 0

    def get_bounds(self):
        """ Returns the minimum and maximum values of the data source's data.

        Implements AbstractDataSource.
        """
        if self._cached_bounds is None or self._cached_bounds == () or \
               self._cached_bounds == 0.0:
            self._compute_bounds()
        return self._cached_bounds

    def reverse_map(self, pt, index=0, outside_returns_none=True):
        """Returns the index of *pt* in the data source.

        Parameters
        ----------
        pt : scalar value
            value to find
        index
            ignored for data series with 1-D indices
        outside_returns_none : Boolean
            Whether the method returns None if *pt* is outside the range of
            the data source; if False, the method returns the value of the
            bound that *pt* is outside of.
        """
        if self.sort_order == "none":
            raise NotImplementedError

        # index is ignored for dataseries with 1-dimensional indices
        minval, maxval = self._cached_bounds
        if (pt < minval):
            if outside_returns_none:
                return None
            else:
                return self._min_index
        elif (pt > maxval):
            if outside_returns_none:
                return None
            else:
                return self._max_index
        else:
            return reverse_map_1d(self._data, pt, self.sort_order)


    #------------------------------------------------------------------------
    # Private methods
    #------------------------------------------------------------------------

    def _compute_bounds(self, data=None):
        """ Computes the minimum and maximum values of self._data.

        If a data array is passed in, then that is used instead of self._data.
        This behavior is useful for subclasses.
        """
        # TODO: as an optimization, perhaps create and cache a sorted
        #       version of the dataset?

        if data is None:
            # Several sources weren't setting the _data attribute, so we
            # go through the interface.  This seems like the correct thing
            # to do anyway... right?
            #data = self._data
            data = self.get_data()

        data_len = 0
        try:
            data_len = len(data)
        except Exception:
            pass
        if data_len == 0:
            self._min_index = 0
            self._max_index = 0
            self._cached_bounds = (0.0, 0.0)
        elif data_len == 1:
            self._min_index = 0
            self._max_index = 0
            self._cached_bounds = (data[0], data[0])
        else:
            if self.sort_order == "ascending":
                self._min_index = 0
                self._max_index = -1
            elif self.sort_order == "descending":
                self._min_index = -1
                self._max_index = 0
            else:
                # ignore NaN values.  This is probably a little slower,
                # but also much safer.

                # data might be an array of strings or objects that
                # can't have argmin calculated on them.
                try:
                    # the data may be in a subclass of numpy.array, viewing
                    # the data as a ndarray will remove side effects of
                    # the subclasses, such as different operator behaviors
                    self._min_index = bounded_nanargmin(data.view(ndarray))
                    self._max_index = bounded_nanargmax(data.view(ndarray))
                except (TypeError, IndexError, NotImplementedError):
                    # For strings and objects, we punt...  These show up in
                    # label-ish data sources.
                    self._cached_bounds = (0.0, 0.0)

            self._cached_bounds = (data[self._min_index],
                               data[self._max_index])

    #------------------------------------------------------------------------
    # Event handlers
    #------------------------------------------------------------------------

    def _metadata_changed(self, event):
        self.metadata_changed = True

    def _metadata_items_changed(self, event):
        self.metadata_changed = True

    #------------------------------------------------------------------------
    # Persistence-related methods
    #------------------------------------------------------------------------

    def __getstate__(self):
        state = self.__dict__.copy()
        if not self.persist_data:
            state.pop("_data", None)
            state.pop("_cached_mask", None)
            state.pop("_cached_bounds", None)
            state.pop("_min_index", None)
            state.pop("_max_index", None)
        return state

<<<<<<< HEAD
# EOF
=======
    def _post_load(self):
        super(ArrayDataSource, self)._post_load()
        self._cached_bounds = ()
        self._cached_mask = None
>>>>>>> ef722770
<|MERGE_RESOLUTION|>--- conflicted
+++ resolved
@@ -306,13 +306,4 @@
             state.pop("_cached_bounds", None)
             state.pop("_min_index", None)
             state.pop("_max_index", None)
-        return state
-
-<<<<<<< HEAD
-# EOF
-=======
-    def _post_load(self):
-        super(ArrayDataSource, self)._post_load()
-        self._cached_bounds = ()
-        self._cached_mask = None
->>>>>>> ef722770
+        return state