""" Defines the BarPlot class.
"""
import logging

from numpy import (
    array,
    compress,
    column_stack,
    invert,
    isnan,
    transpose,
    zeros,
)
from traits.api import (
    Any,
    Bool,
    Enum,
    Float,
    Instance,
    Property,
    Range,
    Tuple,
    cached_property,
)
from enable.api import black_color_trait
from kiva.constants import FILL_STROKE

# Local relative imports
from .abstract_plot_renderer import AbstractPlotRenderer
from .abstract_mapper import AbstractMapper
from .array_data_source import ArrayDataSource
from .base import reverse_map_1d


logger = logging.getLogger(__name__)


# TODO: make child of BaseXYPlot


class BarPlot(AbstractPlotRenderer):
    """
    A renderer for bar charts.
    """

    #: The data source to use for the index coordinate.
    index = Instance(ArrayDataSource)

    #: The data source to use as value points.
    value = Instance(ArrayDataSource)

    #: The data source to use as "starting" values for bars (along value axis).
    #: For instance, if the values are [10, 20] and starting_value
    #: is [3, 7], BarPlot will plot two bars, one  between 3 and 10, and
    #: one between 7 and 20
    starting_value = Instance(ArrayDataSource)

    #: Labels for the indices.
    index_mapper = Instance(AbstractMapper)
    #: Labels for the values.
    value_mapper = Instance(AbstractMapper)

    #: The orientation of the index axis.
    orientation = Enum("h", "v")

    #: The direction of the index axis with respect to the graphics context's
    #: direction.
    index_direction = Enum("normal", "flipped")

    #: The direction of the value axis with respect to the graphics context's
    #: direction.
    value_direction = Enum("normal", "flipped")

    #: Type of width used for bars:
    #:
    #: 'data'
    #:     The width is in the units along the x-dimension of the data space.
    #: 'screen'
    #:     The width uses a fixed width of pixels.
    bar_width_type = Enum("data", "screen")

    #: Width of the bars, in data or screen space (determined by
    #: **bar_width_type**).
    bar_width = Float(10)

    #: Round on rectangle dimensions? This is not strictly an "antialias", but
    #: it has the same effect through exact pixel drawing.
    antialias = Bool(True)

    #: Width of the border of the bars.
    line_width = Float(1.0, requires_redraw=True)
    #: Color of the border of the bars.
    line_color = black_color_trait(requires_redraw=True)
    #: Color to fill the bars.
    fill_color = black_color_trait(requires_redraw=True)

    #: The RGBA tuple for rendering lines. It is always a tuple of length 4.
    #: It has the same RGB values as :attr:`line_color`, and its alpha value
    #: is the alpha value of self.line_color multiplied by self.alpha.
    effective_line_color = Property(Tuple, depends_on=["line_color", "alpha"])

    #: The RGBA tuple for rendering the fill. It is always a tuple of length
    #: 4. It has the same RGB values as :attr:`fill_color`, and its alpha
    #: value is the alpha value of self.fill_color multiplied by self.alpha.
    effective_fill_color = Property(Tuple, depends_on=["fill_color", "alpha"])

    #: Overall alpha value of the image. Ranges from 0.0 for transparent to 1.0
    alpha = Range(0.0, 1.0, 1.0, requires_redraw=True)

    # use_draw_order = False

    # Convenience properties that correspond to either index_mapper or
    # value_mapper, depending on the orientation of the plot.

    #: Corresponds to either **index_mapper** or **value_mapper**, depending on
    #: the orientation of the plot.
    x_mapper = Property
    #: Corresponds to either **value_mapper** or **index_mapper**, depending on
    #: the orientation of the plot.
    y_mapper = Property

    #: Corresponds to either **index_direction** or **value_direction**,
    #: depending on the orientation of the plot.
    x_direction = Property
    #: Corresponds to either **value_direction** or **index_direction**,
    #: depending on the orientation of the plot
    y_direction = Property

    #: Convenience property for accessing the index data range.
    index_range = Property
    #: Convenience property for accessing the value data range.
    value_range = Property

    # ------------------------------------------------------------------------
    # Private traits
    # ------------------------------------------------------------------------

    # Indicates whether or not the data cache is valid
    _cache_valid = Bool(False)

    # Cached data values from the datasources.  If **bar_width_type** is "data",
    # then this is an Nx4 array of (bar_left, bar_right, start, end) for a
    # bar plot in normal orientation.  If **bar_width_type** is "screen", then
    # this is an Nx3 array of (bar_center, start, end).
    _cached_data_pts = Any

    # ------------------------------------------------------------------------
    # AbstractPlotRenderer interface
    # ------------------------------------------------------------------------

    def __init__(self, *args, **kw):
        # These Traits depend on others, so we'll defer setting them until
        # after the HasTraits initialization has been completed.
        later_list = ["index_direction", "value_direction"]
        postponed = {}
        for name in later_list:
            if name in kw:
                postponed[name] = kw.pop(name)

        super(BarPlot, self).__init__(*args, **kw)

        # Set any keyword Traits that were postponed.
        self.trait_set(**postponed)

    def map_screen(self, data_array):
        """Maps an array of data points into screen space and returns it as
        an array.

        Implements the AbstractPlotRenderer interface.
        """
        # data_array is Nx2 array
        if len(data_array) == 0:
            return []
        x_ary, y_ary = transpose(data_array)
        sx = self.index_mapper.map_screen(x_ary)
        sy = self.value_mapper.map_screen(y_ary)

        if self.orientation == "h":
            return transpose(array((sx, sy)))
        else:
            return transpose(array((sy, sx)))

    def map_data(self, screen_pt):
        """Maps a screen space point into the "index" space of the plot.

        Implements the AbstractPlotRenderer interface.
        """
        if self.orientation == "h":
            screen_coord = screen_pt[0]
        else:
            screen_coord = screen_pt[1]
        return self.index_mapper.map_data(screen_coord)

    def map_index(
        self,
        screen_pt,
        threshold=2.0,
        outside_returns_none=True,
        index_only=False,
    ):
        """Maps a screen space point to an index into the plot's index array(s).

        Implements the AbstractPlotRenderer interface.
        """
        data_pt = self.map_data(screen_pt)
        if (
            (data_pt < self.index_mapper.range.low)
            or (data_pt > self.index_mapper.range.high)
        ) and outside_returns_none:
            return None
        index_data = self.index.get_data()
        value_data = self.value.get_data()

        if len(value_data) == 0 or len(index_data) == 0:
            return None

        try:
            ndx = reverse_map_1d(index_data, data_pt, self.index.sort_order)
        except IndexError:
            return None

        x = index_data[ndx]
        y = value_data[ndx]

        result = self.map_screen(array([[x, y]]))
        if result is None:
            return None

        sx, sy = result[0]
        if index_only and ((screen_pt[0] - sx) < threshold):
            return ndx
        elif (screen_pt[0] - sx) ** 2 + (
            screen_pt[1] - sy
        ) ** 2 < threshold * threshold:
            return ndx
        else:
            return None

    # ------------------------------------------------------------------------
    # PlotComponent interface
    # ------------------------------------------------------------------------

    def _gather_points(self):
        """Collects data points that are within the range of the plot, and
        caches them in **_cached_data_pts**.
        """
        index, index_mask = self.index.get_data_mask()
        value, value_mask = self.value.get_data_mask()

        if not self.index or not self.value:
            return

        if len(index) == 0 or len(value) == 0 or len(index) != len(value):
            logger.warning(
                "Chaco: using empty dataset; index_len=%d, value_len=%d."
                % (len(index), len(value))
            )
            self._cached_data_pts = array([])
            self._cache_valid = True
            return

        # TODO: Until we code up a better handling of value-based culling that
        # takes into account starting_value and dataspace bar widths, just use
        # the index culling for now.
<<<<<<< HEAD
        #        value_range_mask = self.value_mapper.range.mask_data(value)
        #        nan_mask = invert(isnan(index_mask)) & invert(isnan(value_mask))
        #        point_mask = index_mask & value_mask & nan_mask & \
        #                     index_range_mask & value_range_mask
=======
        # value_range_mask = self.value_mapper.range.mask_data(value)
        # nan_mask = invert(isnan(index_mask)) & invert(isnan(value_mask))
        # point_mask = index_mask & value_mask & nan_mask & \
        #              index_range_mask & value_range_mask
>>>>>>> e9af395b

        index_range_mask = self.index_mapper.range.mask_data(index)
        nan_mask = invert(isnan(index_mask))
        point_mask = index_mask & nan_mask & index_range_mask

        if self.starting_value is None:
            starting_values = zeros(len(index))
        else:
            starting_values = self.starting_value.get_data()

        if self.bar_width_type == "data":
            half_width = self.bar_width / 2.0
            points = column_stack(
                (
                    index - half_width,
                    index + half_width,
                    starting_values,
                    value,
                )
            )
        else:
            points = column_stack((index, starting_values, value))
        self._cached_data_pts = compress(point_mask, points, axis=0)

        self._cache_valid = True

    def _draw_plot(self, gc, view_bounds=None, mode="normal"):
        """Draws the 'plot' layer."""
        if not self._cache_valid:
            self._gather_points()

        data = self._cached_data_pts
        if data.size == 0:
            # Nothing to draw.
            return

        with gc:
            gc.clip_to_rect(self.x, self.y, self.width, self.height)
            gc.set_antialias(self.antialias)
            gc.set_stroke_color(self.effective_line_color)
            gc.set_fill_color(self.effective_fill_color)
            gc.set_line_width(self.line_width)

            if self.bar_width_type == "data":
                # map the bar start and stop locations into screen space
                lower_left_pts = self.map_screen(data[:, (0, 2)])
                upper_right_pts = self.map_screen(data[:, (1, 3)])
            else:
                half_width = self.bar_width / 2.0
                # map the bar centers into screen space and then compute the bar
                # start and end positions
                lower_left_pts = self.map_screen(data[:, (0, 1)])
                upper_right_pts = self.map_screen(data[:, (0, 2)])
                lower_left_pts[:, 0] -= half_width
                upper_right_pts[:, 0] += half_width

            bounds = upper_right_pts - lower_left_pts
            gc.rects(column_stack((lower_left_pts, bounds)))
            gc.draw_path()

    def _draw_default_axes(self, gc):
        if not self.origin_axis_visible:
            return

        with gc:
            gc.set_stroke_color(self.origin_axis_color_)
            gc.set_line_width(self.origin_axis_width)
            gc.set_line_dash(None)

            for range in (self.index_mapper.range, self.value_mapper.range):
                if (range.low < 0) and (range.high > 0):
                    if range == self.index_mapper.range:
                        dual = self.value_mapper.range
                        data_pts = array([[0.0, dual.low], [0.0, dual.high]])
                    else:
                        dual = self.index_mapper.range
                        data_pts = array([[dual.low, 0.0], [dual.high, 0.0]])
                    start, end = self.map_screen(data_pts)
                    gc.move_to(int(start[0]) + 0.5, int(start[1]) + 0.5)
                    gc.line_to(int(end[0]) + 0.5, int(end[1]) + 0.5)
                    gc.stroke_path()

    def _render_icon(self, gc, x, y, width, height):
        with gc:
            gc.set_fill_color(self.effective_fill_color)
            gc.set_stroke_color(self.effective_line_color)
            gc.rect(x + width / 4, y + height / 4, width / 2, height / 2)
            gc.draw_path(FILL_STROKE)

    def _post_load(self):
        super(BarPlot, self)._post_load()

    # ------------------------------------------------------------------------
    # Properties
    # ------------------------------------------------------------------------

    def _get_index_range(self):
        return self.index_mapper.range

    def _set_index_range(self, val):
        self.index_mapper.range = val

    def _get_value_range(self):
        return self.value_mapper.range

    def _set_value_range(self, val):
        self.value_mapper.range = val

    def _get_x_mapper(self):
        if self.orientation == "h":
            return self.index_mapper
        else:
            return self.value_mapper

    def _get_y_mapper(self):
        if self.orientation == "h":
            return self.value_mapper
        else:
            return self.index_mapper

    def _get_x_direction(self):
        if self.orientation == "h":
            return self.index_direction
        else:
            return self.value_direction

    def _get_y_direction(self):
        if self.orientation == "h":
            return self.value_direction
        else:
            return self.index_direction

    # ------------------------------------------------------------------------
    # Event handlers - these are mostly copied from BaseXYPlot
    # ------------------------------------------------------------------------

    def _update_mappers(self):
        """Updates the index and value mappers. Called by trait change handlers
        for various traits.
        """
        x_mapper = self.index_mapper
        y_mapper = self.value_mapper
        x_dir = self.index_direction
        y_dir = self.value_direction

        if self.orientation == "v":
            x_mapper, y_mapper = y_mapper, x_mapper
            x_dir, y_dir = y_dir, x_dir

        x = self.x
        x2 = self.x2
        y = self.y
        y2 = self.y2

        if x_mapper is not None:
            if x_dir == "normal":
                x_mapper.low_pos = x
                x_mapper.high_pos = x2
            else:
                x_mapper.low_pos = x2
                x_mapper.high_pos = x

        if y_mapper is not None:
            if y_dir == "normal":
                y_mapper.low_pos = y
                y_mapper.high_pos = y2
            else:
                y_mapper.low_pos = y2
                y_mapper.high_pos = y

        self.invalidate_draw()
        self._cache_valid = False

    def _bounds_changed(self, old, new):
        super(BarPlot, self)._bounds_changed(old, new)
        self._update_mappers()

    def _bounds_items_changed(self, event):
        super(BarPlot, self)._bounds_items_changed(event)
        self._update_mappers()

    def _orientation_changed(self):
        self._update_mappers()

    def _index_changed(self, old, new):
        if old is not None:
            old.observe(self._either_data_updated, "data_changed", remove=True)
        if new is not None:
            new.observe(self._either_data_updated, "data_changed")
        self._either_data_updated()

    def _index_direction_changed(self):
        m = self.index_mapper
        m.low_pos, m.high_pos = m.high_pos, m.low_pos
        self.invalidate_draw()

    def _value_direction_changed(self):
        m = self.value_mapper
        m.low_pos, m.high_pos = m.high_pos, m.low_pos
        self.invalidate_draw()

    def _either_data_updated(self, event=None):
        self.invalidate_draw()
        self._cache_valid = False
        self.request_redraw()

    def _value_changed(self, old, new):
        if old is not None:
            old.observe(self._either_data_updated, "data_changed", remove=True)
        if new is not None:
            new.observe(self._either_data_updated, "data_changed")
        self._either_data_updated()

    def _index_mapper_changed(self, old, new):
        return self._either_mapper_changed(old, new)

    def _value_mapper_changed(self, old, new):
        return self._either_mapper_changed(old, new)

    def _either_mapper_changed(self, old, new):
        if old is not None:
            old.observe(self._mapper_updated_handler, "updated", remove=True)
        if new is not None:
            new.observe(self._mapper_updated_handler, "updated")
        self.invalidate_draw()

    def _mapper_updated_handler(self, event):
        self._cache_valid = False
        self.invalidate_draw()
        self.request_redraw()

    def _bar_width_changed(self):
        self._cache_valid = False
        self.invalidate_draw()
        self.request_redraw()

    def _bar_width_type_changed(self):
        self._cache_valid = False
        self.invalidate_draw()
        self.request_redraw()

    # ------------------------------------------------------------------------
    # Property getters
    # ------------------------------------------------------------------------

    @cached_property
    def _get_effective_line_color(self):
        if len(self.line_color_) == 4:
            line_alpha = self.line_color_[-1]
        else:
            line_alpha = 1.0
        c = self.line_color_[:3] + (line_alpha * self.alpha,)
        return c

    @cached_property
    def _get_effective_fill_color(self):
        if len(self.fill_color_) == 4:
            fill_alpha = self.fill_color_[-1]
        else:
            fill_alpha = 1.0
        c = self.fill_color_[:3] + (fill_alpha * self.alpha,)
        return c<|MERGE_RESOLUTION|>--- conflicted
+++ resolved
@@ -262,17 +262,10 @@
         # TODO: Until we code up a better handling of value-based culling that
         # takes into account starting_value and dataspace bar widths, just use
         # the index culling for now.
-<<<<<<< HEAD
-        #        value_range_mask = self.value_mapper.range.mask_data(value)
-        #        nan_mask = invert(isnan(index_mask)) & invert(isnan(value_mask))
-        #        point_mask = index_mask & value_mask & nan_mask & \
-        #                     index_range_mask & value_range_mask
-=======
         # value_range_mask = self.value_mapper.range.mask_data(value)
         # nan_mask = invert(isnan(index_mask)) & invert(isnan(value_mask))
         # point_mask = index_mask & value_mask & nan_mask & \
         #              index_range_mask & value_range_mask
->>>>>>> e9af395b
 
         index_range_mask = self.index_mapper.range.mask_data(index)
         nan_mask = invert(isnan(index_mask))
