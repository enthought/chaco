""" Defines the Base1DMapper class.
"""
# Enthought library imports
from traits.api import Bool, Instance, Float, Property

# Local relative imports
from .abstract_mapper import AbstractMapper
from .data_range_1d import DataRange1D


class Base1DMapper(AbstractMapper):
    """ Defines an abstract mapping from a 1-D region in input space to a 1-D
    region in output space.
    """

    #: The data-space bounds of the mapper.
    range = Instance(DataRange1D)

    #: The screen space position of the lower bound of the data space.
    low_pos = Float(0.0)

    #: The screen space position of the upper bound of the data space.
    high_pos  = Float(1.0)

    #: Convenience property to get low and high positions in one structure.
    #: Must be a tuple (low_pos, high_pos).
    screen_bounds = Property

    #: Should the mapper stretch the dataspace when its screen space bounds are
    #: modified (default), or should it preserve the screen-to-data ratio and
    #: resize the data bounds?  If the latter, it will only try to preserve
    #: the ratio if both screen and data space extents are non-zero.
    stretch_data = Bool(True)

    #: The sign of the mapping: 1 if deltas match sign, -1 if opposite sign
    sign = Property

    # If the subclass uses a cache, _cache_valid is maintained to
    # monitor its status
    _cache_valid = Bool(False)

    # Indicates whether or not the bounds have been set at all, or if they
    # are at their initial default values.
    _low_bound_initialized = Bool(False)
    _high_bound_initialized = Bool(False)

    #------------------------------------------------------------------------
    # Event handlers
    #------------------------------------------------------------------------

    def _low_pos_changed(self, old, new):
        self._cache_valid = False
        if not self.stretch_data:
            self._adjust_range((old, self.high_pos), (new, self.high_pos))
        self._low_bound_initialized = True
        self.updated = True

    def _high_pos_changed(self, old, new):
        self._cache_valid = False
        if not self.stretch_data:
            self._adjust_range((self.low_pos, old), (self.low_pos, new))
        self._high_bound_initialized = True
        self.updated = True

    def _range_changed(self, old, new):
        if old is not None:
            old.observe(self._range_change_handler, "updated", remove=True)
        if new is not None:
            new.observe(self._range_change_handler, "updated")

        self._cache_valid = False
        self.updated = new

    def _range_change_handler(self, event):
        "Handles the range changing; dynamically attached to our ranges"
        self._cache_valid = False
<<<<<<< HEAD
        self.updated = event.object
        return
=======
        self.updated = obj
>>>>>>> d7885d5d

    def _get_screen_bounds(self):
        return (self.low_pos, self.high_pos)

    def _get_sign(self):
        delta_screen = (self.high_pos - self.low_pos)
        delta_data = (self.range.high-self.range.low)
        if delta_screen == 0 or delta_data == 0:
            return 0
        elif delta_screen/float(delta_data) < 0:
            return -1
        else:
            return 1

    def _set_screen_bounds(self, new_bounds):
        if new_bounds[0] == self.low_pos and new_bounds[1] == self.high_pos:
            return
        if not self.stretch_data:
            self._adjust_range((self.low_pos, self.high_pos), new_bounds)
        self.trait_setq(low_pos = new_bounds[0])
        self.trait_setq(high_pos = new_bounds[1])
        self._cache_valid = False
        self._low_bound_initialized = True
        self._high_bound_initialized = True
        self.updated = True

    def _adjust_range(self, old_bounds, new_bounds):
        initialized = self._low_bound_initialized and \
                      self._high_bound_initialized
        if self.range is not None and initialized:
            rangelow = self.range.low
            rangehigh = self.range.high
            d_data = rangehigh - rangelow
            old_d_screen = old_bounds[1] - old_bounds[0]
            if d_data != 0 and old_d_screen != 0:
                new_data_extent = d_data / old_d_screen * (new_bounds[1] - new_bounds[0])
                self.range.set_bounds(rangelow, rangelow + new_data_extent)<|MERGE_RESOLUTION|>--- conflicted
+++ resolved
@@ -74,12 +74,7 @@
     def _range_change_handler(self, event):
         "Handles the range changing; dynamically attached to our ranges"
         self._cache_valid = False
-<<<<<<< HEAD
         self.updated = event.object
-        return
-=======
-        self.updated = obj
->>>>>>> d7885d5d
 
     def _get_screen_bounds(self):
         return (self.low_pos, self.high_pos)
