""" Defines the base class for XY plots.
"""
from math import sqrt
from numpy import around, array, isnan, transpose

# Enthought library imports
from enable.api import black_color_trait
from traits.api import Any, Array, Bool, Enum, Float, Instance, Property, Range


# Local relative imports
from .abstract_mapper import AbstractMapper
from .abstract_plot_renderer import AbstractPlotRenderer
from .abstract_data_source import AbstractDataSource
from .array_data_source import ArrayDataSource
from .axis import PlotAxis
from .base import point_line_distance, reverse_map_1d
from .grid import PlotGrid
from .plot_label import PlotLabel


class BaseXYPlot(AbstractPlotRenderer):
    """Base class for simple X-vs-Y plots that consist of a single index
    data array and a single value data array.

    Subclasses handle the actual rendering, but this base class takes care of
    most of making sure events are wired up between mappers and data or screen
    space changes, etc.
    """

    # ------------------------------------------------------------------------
    # Data-related traits
    # ------------------------------------------------------------------------

    #: The data source to use for the index coordinate.
    index = Instance(ArrayDataSource)

    #: The data source to use as value points.
    value = Instance(AbstractDataSource)

    #: Screen mapper for index data.
    index_mapper = Instance(AbstractMapper)
    #: Screen mapper for value data
    value_mapper = Instance(AbstractMapper)

    # Convenience properties that correspond to either index_mapper or
    # value_mapper, depending on the orientation of the plot.

    #: Corresponds to either **index_mapper** or **value_mapper**, depending on
    #: the orientation of the plot.
    x_mapper = Property
    #: Corresponds to either **value_mapper** or **index_mapper**, depending on
    #: the orientation of the plot.
    y_mapper = Property

    #: Convenience property for accessing the index data range.
    index_range = Property
    #: Convenience property for accessing the value data range.
    value_range = Property

    #: The type of hit-testing that is appropriate for this renderer.
    #:
    #: * 'line': Computes Euclidean distance to the line between the
    #:   nearest adjacent points.
    #: * 'point': Checks for adjacency to a marker or point.
    hittest_type = Enum("point", "line")

    # ------------------------------------------------------------------------
    # Appearance-related traits
    # ------------------------------------------------------------------------

    #: The orientation of the index axis.
    orientation = Enum("h", "v")

    #: Overall alpha value of the image. Ranges from 0.0 for transparent to 1.0
    alpha = Range(0.0, 1.0, 1.0, requires_redraw=True)

    # ------------------------------------------------------------------------
    # Convenience readonly properties for common annotations
    # ------------------------------------------------------------------------

    #: Read-only property for horizontal grid.
    hgrid = Property
    #: Read-only property for vertical grid.
    vgrid = Property
    #: Read-only property for x-axis.
    x_axis = Property
    #: Read-only property for y-axis.
    y_axis = Property
    #: Read-only property for labels.
    labels = Property

    # ------------------------------------------------------------------------
    # Other public traits
    # ------------------------------------------------------------------------

    #: Does the plot use downsampling?
    #: This is not used right now.  It needs an implementation of robust, fast
    #: downsampling, which does not exist yet.
    use_downsampling = Bool(False)

    #: Does the plot use a spatial subdivision structure for fast hit-testing?
    #: This makes data updates slower, but makes hit-tests extremely fast.
    use_subdivision = Bool(False)

    #: Overrides the default background color trait in PlotComponent.
    bgcolor = "transparent"

    # This just turns on a simple drawing of the X and Y axes... not a long
    # term solution, but good for testing.

    #: Defines the origin axis color, for testing.
    origin_axis_color = black_color_trait
    #: Defines a the origin axis width, for testing.
    origin_axis_width = Float(1.0)
    #: Defines the origin axis visibility, for testing.
    origin_axis_visible = Bool(False)

    # ------------------------------------------------------------------------
    # Private traits
    # ------------------------------------------------------------------------

    # Are the cache traits valid? If False, new ones need to be compute.
    _cache_valid = Bool(False)

    # Cached array of (x,y) data-space points; regardless of self.orientation,
    # these points are always stored as (index_pt, value_pt).
    _cached_data_pts = Array

    # Cached array of (x,y) screen-space points.
    _cached_screen_pts = Array

    # Does **_cached_screen_pts** contain the screen-space coordinates
    # of the points currently in **_cached_data_pts**?
    _screen_cache_valid = Bool(False)

    # Reference to a spatial subdivision acceleration structure.
    _subdivision = Any

    # ------------------------------------------------------------------------
    # Abstract methods that subclasses must implement
    # ------------------------------------------------------------------------

    def _render(self, gc, points):
        """Abstract method for rendering points.

        Parameters
        ----------
        gc : graphics context
            Target for drawing the points
        points : List of Nx2 arrays
            Screen-space points to render
        """
        raise NotImplementedError

    def _gather_points(self):
        """Abstract method to collect data points that are within the range of
        the plot, and cache them.
        """
        raise NotImplementedError

    def _downsample(self):
        """Abstract method that gives the renderer a chance to downsample in
        screen space.
        """
        # By default, this just does a mapscreen and returns the result
        raise NotImplementedError

    # ------------------------------------------------------------------------
    # Concrete methods below
    # ------------------------------------------------------------------------

    def __init__(self, **kwtraits):
        # Handling the setting/initialization of these traits manually because
        # they should be initialized in a certain order.
        kwargs_tmp = {"trait_change_notify": False}
        for trait_name in ("index", "value", "index_mapper", "value_mapper"):
            if trait_name in kwtraits:
                kwargs_tmp[trait_name] = kwtraits.pop(trait_name)
        self.trait_set(**kwargs_tmp)
        AbstractPlotRenderer.__init__(self, **kwtraits)
        if self.index is not None:
            self.index.observe(self._either_data_updated, "data_changed")
<<<<<<< HEAD
            self.index.observe(self._either_metadata_updated, "metadata.items")
=======
            self.index.observe(
                self._either_metadata_updated, "metadata_changed"
            )
>>>>>>> e9af395b
        if self.index_mapper:
            self.index_mapper.observe(self._mapper_updated_handler, "updated")
        if self.value is not None:
            self.value.observe(self._either_data_updated, "data_changed")
<<<<<<< HEAD
            self.value.observe(self._either_metadata_updated, "metadata.items")
=======
            self.value.observe(
                self._either_metadata_updated, "metadata_changed"
            )
>>>>>>> e9af395b
        if self.value_mapper:
            self.value_mapper.observe(self._mapper_updated_handler, "updated")

        # If we are not resizable, we will not get a bounds update upon layout,
        # so we have to manually update our mappers
        if self.resizable == "":
            self._update_mappers()

    def hittest(self, screen_pt, threshold=7.0, return_distance=False):
        """Performs proximity testing between a given screen point and the
        plot.

        Parameters
        ----------
        screen_pt : (x,y)
            A point to test.
        threshold : integer
            Optional maximum screen space distance (pixels) between
            *screen_pt* and the plot.
        return_distance : Boolean
            If True, also return the distance.

        Returns
        -------
        If self.hittest_type is 'point', then this method returns the screen
        coordinates of the closest point on the plot as a tuple (x,y)

        If self.hittest_type is 'line', then this method returns the screen
        endpoints of the line segment closest to *screen_pt*, as
        ((x1,y1), (x2,y2))

        If *screen_pt* does not fall within *threshold* of the plot, then this
        method returns None.

        If return_distance is True, return the (x, y, d), where d is the
        distance between the distance between the input point and
        the closest point (x, y), in screen coordinates.
        """
        if self.hittest_type == "point":
            tmp = self.get_closest_point(screen_pt, threshold)
        elif self.hittest_type == "line":
            tmp = self.get_closest_line(screen_pt, threshold)
        else:
            raise ValueError("Unknown hittest type '%s'" % self.hittest_type)

        if tmp is not None:
            if return_distance:
                return tmp
            else:
                return tmp[:-1]
        else:
            return None

    def get_closest_point(self, screen_pt, threshold=7.0):
        """Tests for proximity in screen-space.

        This method checks only data points, not the line segments connecting
        them; to do the latter use get_closest_line() instead.

        Parameters
        ----------
        screen_pt : (x,y)
            A point to test.
        threshold : integer
            Optional maximum screen space distance (pixels) between
            *screen_pt* and the plot.  If 0.0, then no threshold tests
            are performed, and the nearest point is returned.

        Returns
        -------
        (x, y, distance) of a datapoint nearest to *screen_pt*.
        If no data points are within *threshold* of *screen_pt*, returns None.
        """
        ndx = self.map_index(screen_pt, threshold)
        if ndx is not None:
            x = self.x_mapper.map_screen(self.index.get_data()[ndx])
            y = self.y_mapper.map_screen(self.value.get_data()[ndx])
            return (
                x,
                y,
                sqrt((x - screen_pt[0]) ** 2 + (y - screen_pt[1]) ** 2),
            )
        else:
            return None

    def get_closest_line(self, screen_pt, threshold=7.0):
        """Tests for proximity in screen-space against lines connecting the
        points in this plot's dataset.

        Parameters
        ----------
        screen_pt : (x,y)
            A point to test.
        threshold : integer
            Optional maximum screen space distance (pixels) between
            the line and the plot.  If 0.0, then the method returns the closest
            line regardless of distance from the plot.

        Returns
        -------
        (x1, y1, x2, y2, dist) of the endpoints of the line segment
        closest to *screen_pt*.  The *dist* element is the perpendicular
        distance from *screen_pt* to the line.  If there is only a single point
        in the renderer's data, then the method returns the same point twice.

        If no data points are within *threshold* of *screen_pt*, returns None.
        """
        ndx = self.map_index(screen_pt, threshold=0.0)
        if ndx is None:
            return None

        index_data = self.index.get_data()
        value_data = self.value.get_data()
        x = self.x_mapper.map_screen(index_data[ndx])
        y = self.y_mapper.map_screen(value_data[ndx])

        # We need to find another index so we have two points; in the
        # even that we only have 1 point, just return that point.
        datalen = len(index_data)
        if datalen == 1:
            dist = (
                x,
                y,
                sqrt((x - screen_pt[0]) ** 2 + (y - screen_pt[1]) ** 2),
            )
            if (threshold == 0.0) or (dist <= threshold):
                return (x, y, x, y, dist)
            else:
                return None
        else:
            if (ndx == 0) or (screen_pt[0] >= x):
                ndx2 = ndx + 1
            elif (ndx == datalen - 1) or (screen_pt[0] <= x):
                ndx2 = ndx - 1
            x2 = self.x_mapper.map_screen(index_data[ndx2])
            y2 = self.y_mapper.map_screen(value_data[ndx2])
            dist = point_line_distance(screen_pt, (x, y), (x2, y2))
            if (threshold == 0.0) or (dist <= threshold):
                return (x, y, x2, y2, dist)
            else:
                return None

    # ------------------------------------------------------------------------
    # AbstractPlotRenderer interface
    # ------------------------------------------------------------------------

    def map_screen(self, data_array):
        """Maps an array of data points into screen space and returns it as
        an array.

        Implements the AbstractPlotRenderer interface.
        """
        # data_array is Nx2 array
        if len(data_array) == 0:
            return []

        x_ary, y_ary = transpose(data_array)

        sx = self.index_mapper.map_screen(x_ary)
        sy = self.value_mapper.map_screen(y_ary)
        if self.orientation == "h":
            return transpose(array((sx, sy)))
        else:
            return transpose(array((sy, sx)))

    def map_data(self, screen_pt, all_values=False):
        """Maps a screen space point into the "index" space of the plot.

        Implements the AbstractPlotRenderer interface.

        If *all_values* is True, returns an array of (index, value) tuples;
        otherwise, it returns only the index values.
        """
        x, y = screen_pt
        if self.orientation == "v":
            x, y = y, x
        if all_values:
            return array(
                (self.index_mapper.map_data(x), self.value_mapper.map_data(y))
            )
        else:
            return self.index_mapper.map_data(x)

    def map_index(
        self,
        screen_pt,
        threshold=2.0,
        outside_returns_none=True,
        index_only=False,
    ):
        """Maps a screen space point to an index into the plot's index array(s).

        Implements the AbstractPlotRenderer interface.

        Parameters
        ----------
        screen_pt :
            Screen space point

        threshold : float
            Maximum distance from screen space point to plot data point.
            A value of 0.0 means no threshold (any distance will do).

        outside_returns_none : bool
            If True, a screen space point outside the data range returns None.
            Otherwise, it returns either 0 (outside the lower range) or
            the last index (outside the upper range)

        index_only : bool
            If True, the threshold is measured on the distance between the
            index values, otherwise as Euclidean distance between the (x,y)
            coordinates.
        """

        data_pt = self.map_data(screen_pt)
        if (
            (data_pt < self.index_mapper.range.low)
            or (data_pt > self.index_mapper.range.high)
        ) and outside_returns_none:
            return None
        index_data = self.index.get_data()
        value_data = self.value.get_data()

        if len(value_data) == 0 or len(index_data) == 0:
            return None

        try:
            # find the closest point to data_pt in index_data
            ndx = reverse_map_1d(index_data, data_pt, self.index.sort_order)
        except IndexError:
            # if reverse_map raises this exception, it means that data_pt is
            # outside the range of values in index_data.
            if outside_returns_none:
                return None
            else:
                if data_pt < index_data[0]:
                    return 0
                else:
                    return len(index_data) - 1

        if threshold == 0.0:
            # Don't do any threshold testing
            return ndx

        x = index_data[ndx]
        y = value_data[ndx]
        if isnan(x) or isnan(y):
            return None

        # transform x,y in a 1x2 array, which is the preferred format of
        # map_screen. this makes it robust against differences in
        # the map_screen methods of logmapper and linearmapper
        # when passed a scalar
        xy = array([[x, y]])
        sx, sy = self.map_screen(xy).T
        if index_only and (threshold == 0.0 or screen_pt[0] - sx < threshold):
            return ndx
        elif (screen_pt[0] - sx) ** 2 + (
            screen_pt[1] - sy
        ) ** 2 < threshold * threshold:
            return ndx
        else:
            return None

    def get_screen_points(self):
        """Returns the currently visible screen-space points.

        Intended for use with overlays.
        """
        self._gather_points()
        if self.use_downsampling:
            # The BaseXYPlot implementation of _downsample doesn't actually
            # do any downsampling.
            return self._downsample()
        else:
            return self.map_screen(self._cached_data_pts)

    # ------------------------------------------------------------------------
    # PlotComponent interface
    # ------------------------------------------------------------------------

    def _draw_plot(self, gc, view_bounds=None, mode="normal"):
        """Draws the 'plot' layer."""
        self._draw_component(gc, view_bounds, mode)

    def _draw_component(self, gc, view_bounds=None, mode="normal"):
        # This method should be folded into self._draw_plot(), but is here for
        # backwards compatibilty with non-draw-order stuff.

        pts = self.get_screen_points()
        self._render(gc, pts)

    def _draw_default_axes(self, gc):
        if not self.origin_axis_visible:
            return

        with gc:
            gc.set_stroke_color(self.origin_axis_color_)
            gc.set_line_width(self.origin_axis_width)
            gc.set_line_dash(None)

            for range in (self.index_mapper.range, self.value_mapper.range):
                if (range.low < 0) and (range.high > 0):
                    if range == self.index_mapper.range:
                        dual = self.value_mapper.range
                        data_pts = array([[0.0, dual.low], [0.0, dual.high]])
                    else:
                        dual = self.index_mapper.range
                        data_pts = array([[dual.low, 0.0], [dual.high, 0.0]])
                    start, end = self.map_screen(data_pts)
                    start = around(start)
                    end = around(end)
                    gc.move_to(int(start[0]), int(start[1]))
                    gc.line_to(int(end[0]), int(end[1]))
                    gc.stroke_path()

    def _post_load(self):
        super(BaseXYPlot, self)._post_load()
        self._update_mappers()
        self.invalidate_draw()
        self._cache_valid = False
        self._screen_cache_valid = False

    def _update_subdivision(self):
        pass

    # ------------------------------------------------------------------------
    # Properties
    # ------------------------------------------------------------------------

    def _get_index_range(self):
        return self.index_mapper.range

    def _set_index_range(self, val):
        self.index_mapper.range = val

    def _get_value_range(self):
        return self.value_mapper.range

    def _set_value_range(self, val):
        self.value_mapper.range = val

    def _get_x_mapper(self):
        if self.orientation == "h":
            return self.index_mapper
        else:
            return self.value_mapper

    def _get_y_mapper(self):
        if self.orientation == "h":
            return self.value_mapper
        else:
            return self.index_mapper

    def _get_hgrid(self):
        for obj in self.underlays + self.overlays:
            if isinstance(obj, PlotGrid) and obj.orientation == "horizontal":
                return obj
        else:
            return None

    def _get_vgrid(self):
        for obj in self.underlays + self.overlays:
            if isinstance(obj, PlotGrid) and obj.orientation == "vertical":
                return obj
        else:
            return None

    def _get_x_axis(self):
        for obj in self.underlays + self.overlays:
            if isinstance(obj, PlotAxis) and obj.orientation in (
                "bottom",
                "top",
            ):
                return obj
        else:
            return None

    def _get_y_axis(self):
        for obj in self.underlays + self.overlays:
            if isinstance(obj, PlotAxis) and obj.orientation in (
                "left",
                "right",
            ):
                return obj
        else:
            return None

    def _get_labels(self):
        labels = []
        for obj in self.underlays + self.overlays:
            if isinstance(obj, PlotLabel):
                labels.append(obj)
        return labels

    # ------------------------------------------------------------------------
    # Event handlers
    # ------------------------------------------------------------------------

    def _update_mappers(self):
        x_mapper = self.index_mapper
        y_mapper = self.value_mapper

        if self.orientation == "v":
            x_mapper, y_mapper = y_mapper, x_mapper

        x = self.x
        x2 = self.x2
        y = self.y
        y2 = self.y2

        if "left" in self.origin:
            x_mapper.screen_bounds = (x, x2)
        else:
            x_mapper.screen_bounds = (x2, x)

        if "bottom" in self.origin:
            y_mapper.screen_bounds = (y, y2)
        else:
            y_mapper.screen_bounds = (y2, y)

        self.invalidate_draw()
        self._cache_valid = False
        self._screen_cache_valid = False

    def _bounds_changed(self, old, new):
        super(BaseXYPlot, self)._bounds_changed(old, new)
        self._update_mappers()

    def _bounds_items_changed(self, event):
        super(BaseXYPlot, self)._bounds_items_changed(event)
        self._update_mappers()

    def _position_changed(self):
        self._update_mappers()

    def _position_items_changed(self):
        self._update_mappers()

    def _orientation_changed(self):
        self._update_mappers()

    def _index_changed(self, old, new):
        if old is not None:
            old.observe(self._either_data_updated, "data_changed", remove=True)
<<<<<<< HEAD
            old.observe(self._either_metadata_updated, "metadata.items",
                        remove=True)
=======
            old.observe(
                self._either_metadata_updated, "metadata_changed", remove=True
            )
>>>>>>> e9af395b
        if new is not None:
            new.observe(self._either_data_updated, "data_changed")
            new.observe(self._either_metadata_updated, "metadata.items")
        self._either_data_updated()

    def _either_data_updated(self, event=None):
        self.invalidate_draw()
        self._cache_valid = False
        self._screen_cache_valid = False
        self.request_redraw()

    def _either_metadata_updated(self, event):
        # By default, don't respond to metadata change events.
        pass

    def _value_changed(self, old, new):
        if old is not None:
            old.observe(self._either_data_updated, "data_changed", remove=True)
<<<<<<< HEAD
            old.observe(self._either_metadata_updated, "metadata.items",
                        remove=True)
=======
            old.observe(
                self._either_metadata_updated, "metadata_changed", remove=True
            )
>>>>>>> e9af395b
        if new is not None:
            new.observe(self._either_data_updated, "data_changed")
            new.observe(self._either_metadata_updated, "metadata.items")
        self._either_data_updated()

    def _origin_changed(self, old, new):
        # origin switch from left to right or vice versa?
        if old.split()[1] != new.split()[1]:
            xm = self.x_mapper
            xm.low_pos, xm.high_pos = xm.high_pos, xm.low_pos
        # origin switch from top to bottom or vice versa?
        if old.split()[0] != new.split()[0]:
            ym = self.y_mapper
            ym.low_pos, ym.high_pos = ym.high_pos, ym.low_pos

        self.invalidate_draw()
        self._screen_cache_valid = False

    def _index_mapper_changed(self, old, new):
        self._either_mapper_changed(self, "index_mapper", old, new)
        if self.orientation == "h":
            self.trait_property_changed("x_mapper", old, new)
        else:
            self.trait_property_changed("y_mapper", old, new)

    def _value_mapper_changed(self, old, new):
        self._either_mapper_changed(self, "value_mapper", old, new)
        if self.orientation == "h":
            self.trait_property_changed("y_mapper", old, new)
        else:
            self.trait_property_changed("x_mapper", old, new)

    def _either_mapper_changed(self, obj, name, old, new):
        if old is not None:
            old.observe(self._mapper_updated_handler, "updated", remove=True)
        if new is not None:
            new.observe(self._mapper_updated_handler, "updated")
        self.invalidate_draw()
        self._screen_cache_valid = False

    def _mapper_updated_handler(self, event):
        self._cache_valid = False
        self._screen_cache_valid = False
        self.invalidate_draw()
        self.request_redraw()

    def _visible_changed(self, old, new):
        if new:
            self._layout_needed = True

    def _bgcolor_changed(self):
        self.invalidate_draw()

    def _use_subdivision_changed(self, old, new):
        if new:
            self._set_up_subdivision()

    # ------------------------------------------------------------------------
    # Persistence
    # ------------------------------------------------------------------------

    def __getstate__(self):
        state = super(BaseXYPlot, self).__getstate__()
        for key in [
            "_cache_valid",
            "_cached_data_pts",
            "_screen_cache_valid",
            "_cached_screen_pts",
        ]:
            if key in state:
                del state[key]

        return state

    def __setstate__(self, state):
        super(BaseXYPlot, self).__setstate__(state)
        if self.index is not None:
            self.index.observe(self._either_data_updated, "data_changed")
        if self.value is not None:
            self.value.observe(self._either_data_updated, "data_changed")

        self.invalidate_draw()
        self._cache_valid = False
        self._screen_cache_valid = False
        self._update_mappers()<|MERGE_RESOLUTION|>--- conflicted
+++ resolved
@@ -181,24 +181,12 @@
         AbstractPlotRenderer.__init__(self, **kwtraits)
         if self.index is not None:
             self.index.observe(self._either_data_updated, "data_changed")
-<<<<<<< HEAD
             self.index.observe(self._either_metadata_updated, "metadata.items")
-=======
-            self.index.observe(
-                self._either_metadata_updated, "metadata_changed"
-            )
->>>>>>> e9af395b
         if self.index_mapper:
             self.index_mapper.observe(self._mapper_updated_handler, "updated")
         if self.value is not None:
             self.value.observe(self._either_data_updated, "data_changed")
-<<<<<<< HEAD
             self.value.observe(self._either_metadata_updated, "metadata.items")
-=======
-            self.value.observe(
-                self._either_metadata_updated, "metadata_changed"
-            )
->>>>>>> e9af395b
         if self.value_mapper:
             self.value_mapper.observe(self._mapper_updated_handler, "updated")
 
@@ -644,14 +632,9 @@
     def _index_changed(self, old, new):
         if old is not None:
             old.observe(self._either_data_updated, "data_changed", remove=True)
-<<<<<<< HEAD
-            old.observe(self._either_metadata_updated, "metadata.items",
-                        remove=True)
-=======
             old.observe(
-                self._either_metadata_updated, "metadata_changed", remove=True
+                self._either_metadata_updated, "metadata.items", remove=True
             )
->>>>>>> e9af395b
         if new is not None:
             new.observe(self._either_data_updated, "data_changed")
             new.observe(self._either_metadata_updated, "metadata.items")
@@ -670,14 +653,9 @@
     def _value_changed(self, old, new):
         if old is not None:
             old.observe(self._either_data_updated, "data_changed", remove=True)
-<<<<<<< HEAD
-            old.observe(self._either_metadata_updated, "metadata.items",
-                        remove=True)
-=======
             old.observe(
-                self._either_metadata_updated, "metadata_changed", remove=True
+                self._either_metadata_updated, "metadata.items", remove=True
             )
->>>>>>> e9af395b
         if new is not None:
             new.observe(self._either_data_updated, "data_changed")
             new.observe(self._either_metadata_updated, "metadata.items")
