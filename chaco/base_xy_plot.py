--- conflicted
+++ resolved
@@ -492,16 +492,6 @@
                     gc.line_to(int(end[0]), int(end[1]))
                     gc.stroke_path()
 
-<<<<<<< HEAD
-=======
-    def _post_load(self):
-        super(BaseXYPlot, self)._post_load()
-        self._update_mappers()
-        self.invalidate_draw()
-        self._cache_valid = False
-        self._screen_cache_valid = False
-
->>>>>>> ef722770
     def _update_subdivision(self):
         pass
 
