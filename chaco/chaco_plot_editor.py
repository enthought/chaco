--- conflicted
+++ resolved
@@ -247,12 +247,7 @@
         for name in (plotitem.x_label_trait, plotitem.y_label_trait):
             object.observe(lambda s: self._update_axis_grids(), name)
         if plotitem.type_trait not in ("", None):
-<<<<<<< HEAD
             object.observe(self.update_editor, plotitem.type_trait)
-        return
-=======
-            object.on_trait_change(self.update_editor, plotitem.type_trait)
->>>>>>> d7885d5d
 
     #---------------------------------------------------------------------------
     #  Disposes of the contents of an editor:
