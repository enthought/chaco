# (C) Copyright 2005-2021 Enthought, Inc., Austin, TX
# All rights reserved.
#
# This software is provided without warranty under the terms of the BSD
# license included in LICENSE.txt and may be redistributed only under
# the conditions described in the aforementioned license. The license
# is also available online at http://www.enthought.com/licenses/BSD.txt
#
# Thanks for using Enthought open source!

import warnings

from chaco.plots.colormapped_scatterplot import (  # noqa: F401
    ColormappedScatterPlot, ColormappedScatterPlotView
)

<<<<<<< HEAD
# Enthought library imports
from kiva.api import NO_MARKER, STROKE
from traits.api import Dict, Enum, Float, Instance, observe
from traitsui.api import Item, RangeEditor

# Local, relative imports
from .array_data_source import ArrayDataSource
from .base import left_shift, right_shift
from .abstract_colormap import AbstractColormap
from .scatterplot import ScatterPlot, ScatterPlotView


class ColormappedScatterPlotView(ScatterPlotView):
    """TraitsUI View for customizing a color-mapped scatter plot."""

    def __init__(self):
        super().__init__()
        vgroup = self.content
        vgroup.content[0].content.append(
            Item(
                "fill_alpha",
                label="Fill alpha",
                editor=RangeEditor(low=0.0, high=1.0),
            )
        )


class ColormappedScatterPlot(ScatterPlot):
    """
    A scatter plot that allows each point to take on a different color,
    corresponding to a color map.

    If the **color_data** or **color_mapper** attributes are None, then it
    behaves like a normal ScatterPlot.
    """

    #: Source for color data.
    color_data = Instance(ArrayDataSource)

    #: Mapping for colors.
    color_mapper = Instance(AbstractColormap)

    #: The alpha value to apply to the result of the color-mapping process.
    #: (This makes it easier to create color maps without having to worry
    #: about alpha.)
    fill_alpha = Float(1.0)

    #: Determines what drawing approach to use:
    #:
    #: banded:
    #:     Draw the points color-band by color-band, thus reducing the number of
    #:     set_stroke_color() calls. Disadvantage is that some colors will
    #:     appear more prominently than others if there are a lot of
    #:     overlapping points.
    #: bruteforce:
    #:     Set the stroke color before drawing each marker.  Slower, but doesn't
    #:     produce the banding effect that puts some colors on top of others;
    #:     useful if there is a lot of overlap of the data.
    #: auto:
    #:     Determines which render method to use based on the number of points
    #:
    #: TODO: Based on preliminary results, "banded" isn't significantly
    #: more expensive than "bruteforce" for small datasets (<1000),
    #: so perhaps banded should be removed.
    render_method = Enum("auto", "banded", "bruteforce")

    # A dict mapping color-map indices to arrays of indices into self.data.
    # This is used for the "banded" render method.
    # This mapping is only valid if **_cache_valid** is True.
    _index_bands = Dict()

    #: TraitsUI View for customizing the plot. Overrides the ScatterPlot value.
    traits_view = ColormappedScatterPlotView()

    # ------------------------------------------------------------------------
    # BaseXYPlot interface
    # ------------------------------------------------------------------------

    def map_screen(self, data_array):
        """
        Maps an array of data points into screen space, and returns them as
        an array.

        The *data_array* parameter must be an Nx2 (index, value) or Nx3
        (index, value, color_value) array. The returned array is an Nx2
        array of (x, y) tuples.
        """
        if len(data_array) > 0:
            if data_array.shape[1] == 3:
                data_array = data_array[:, :2]
        return super().map_screen(data_array)

    def _draw_plot(self, gc, view_bounds=None, mode="normal"):
        """Draws the 'plot' layer.

        Overrides BaseXYPlot, which isn't really fully generic (it assumes that
        the output of map_screen() is sufficient to render the data).
        """
        self._gather_points()
        if len(self._cached_data_pts) == 0:
            pass
        elif self._cached_data_pts.shape[1] == 2:
            # Take into account fill_alpha even if we are rendering with only two values
            old_color = self.color
            self.color = tuple(self.fill_alpha * array(self.color_))
            super()._draw_plot(gc, view_bounds, mode)
            self.color = old_color
        else:
            colors = self._cached_data_pts[:, 2]
            screen_pts = self.map_screen(self._cached_data_pts)
            pts = concatenate((screen_pts, colors[:, newaxis]), axis=1)
            self._render(gc, pts)

    def _gather_points(self):
        """
        Collects the data points that are within the plot bounds and caches them
        """
        if self._cache_valid:
            return

        if not self.index or not self.value:
            self._cached_data_pts = []
            self._cache_valid = True
            return

        index, index_mask = self.index.get_data_mask()
        value, value_mask = self.value.get_data_mask()

        if len(index) == 0 or len(value) == 0 or len(index) != len(value):
            self._cached_data_pts = []
            self._cache_valid = True
            return

        index_range_mask = self.index_mapper.range.mask_data(index)
        value_range_mask = self.value_mapper.range.mask_data(value)
        nan_mask = invert(isnan(index_mask)) & invert(isnan(value_mask))
        point_mask = (
            index_mask
            & value_mask
            & nan_mask
            & index_range_mask
            & value_range_mask
        )

        if self.color_data is not None:
            if self.color_data.is_masked():
                color_data, color_mask = self.color_data.get_data_mask()
                point_mask = point_mask & color_mask
            else:
                color_data = self.color_data.get_data()

            color_nan_mask = invert(isnan(color_data))

            point_mask = point_mask & color_nan_mask
            points = transpose(array((index, value, color_data)))
        else:
            points = transpose(array((index, value)))

        self._cached_data_pts = points[point_mask]
        self._cached_point_mask = point_mask

        self._cache_valid = True

    def _render(self, gc, points):
        """Actually draws the plot.

        Overrides the ScatterPlot implementation.
        """
        # If we don't have a color data set, then use the base class to render
        if (self.color_mapper is None) or (self.color_data is None):
            return super()._render(gc, points)

        # If the GC doesn't have draw_*_at_points, then use bruteforce
        if hasattr(gc, "draw_marker_at_points") or hasattr(
            gc, "draw_path_at_points"
        ):
            batch_capable = True
        else:
            batch_capable = False

        if self.render_method == "auto":
            method = self._calc_render_method(len(points))
        else:
            method = self.render_method

        with gc:
            if method == "bruteforce" or (not batch_capable):
                self._render_bruteforce(gc, points)
            elif method == "banded":
                self._render_banded(gc, points)

    # ------------------------------------------------------------------------
    # Private methods
    # ------------------------------------------------------------------------

    def _compute_bands(self, points, smartmode=False):
        """
        Sorts self.data into a list of arrays of data points by color,
        filling in self._index_bands.  If *smartmode* is True, then it first
        calls _calc_render_method() to see which rendering method is
        optimal for the number of points and the distribution of
        color indices; if the rendering method is 'bruteforce', then
        this method short-circuits and returns without doing
        anything.
        """
        if len(points) == 0:
            return
        if self.color_mapper is None:
            return

        # map the V values in the (x,y,v) self.data array

        color_data = points[:, 2]
        color_indices = self.color_mapper.map_index(color_data)

        if smartmode and self.render_method == "bruteforce":
            pass
        else:
            # shuffle_indices indicates how to sort the points in self.data
            # so that their color_indices are in order.  We don't really care
            # about the sorting so much as the fact that once they are sorted,
            # points of the same color are grouped together into "bands".
            shuffle_indices = argsort(color_indices)

            # This pulls values from the color_indices array into
            # sorted_color_indices, using the results of the sort we just did.
            sorted_color_indices = take(color_indices, shuffle_indices)

            # Now we want to determine where the continuous bands are.  We do
            # this by right-shifting the sorted_color_indices array, subtracting
            # it from the original, and looking for all the nonzero points.
            shifted = right_shift(
                sorted_color_indices, sorted_color_indices[0]
            )
            start_indices = concatenate(
                [[0], nonzero(sorted_color_indices - shifted)[0]]
            )
            end_indices = left_shift(start_indices, len(sorted_color_indices))

            # Store the shuffled indices in self._index_bands.  We don't store the
            # actual data points because we need to allow the renderer to index into
            # the mapped XY screen positions.
            self._index_bands = {}
            for (start, end) in zip(start_indices, end_indices):
                color_index = sorted_color_indices[start]
                self._index_bands[color_index] = shuffle_indices[start:end]

        self._color_indices = color_indices
        self._cache_valid = True

    def _calc_render_method(self, numpoints):
        """Returns a string indicating the render method."""
        if numpoints > 1000 and isinstance(self.marker_size, float):
            return "banded"
        else:
            return "bruteforce"

    def _set_draw_info(
        self, gc, mode, color, outline_color=None, outline_weight=None
    ):
        """Sets the stroke color, fill color, and line width on the graphics
        context.
        """
        color = tuple(color[:3]) + (self.fill_alpha,)
        if mode == STROKE:
            if outline_color is not None:
                gc.set_stroke_color(color)
        else:
            if outline_color is not None:
                gc.set_stroke_color(outline_color)
            gc.set_fill_color(color)
        if outline_weight is not None:
            gc.set_line_width(outline_weight)

    def _render_banded(self, gc, points):
        """Draws the points color-band by color-band."""
        self._compute_bands(points)

        # Grab the XY values corresponding to each color band of points

        xy_points = points[:, 0:2]

        marker = self.marker_
        size = self.marker_size
        assert isinstance(
            size, float
        ), "Variable size markers not implemented for banded rendering"

        # Set up the GC for drawing
        gc.set_line_dash(None)
        if marker.draw_mode == STROKE:
            gc.set_line_width(self.line_width)

        gc.begin_path()

        cmap = self.color_mapper

        if hasattr(gc, "draw_marker_at_points") and \
                (marker.kiva_marker != NO_MARKER):
            # This is the fastest method: we use one of the built-in markers.
            color_bands = cmap.color_bands
            # Initial setup of drawing parameters
            self._set_draw_info(
                gc,
                marker.draw_mode,
                color_bands[0],
                self.outline_color_,
                self.line_width,
            )
            index_bands = self._index_bands
            mode = marker.draw_mode
            for color_index in index_bands.keys():
                self._set_draw_info(gc, mode, color_bands[color_index])
                gc.draw_marker_at_points(
                    xy_points[index_bands[color_index]],
                    size,
                    marker.kiva_marker,
                )

        elif hasattr(gc, "draw_path_at_points"):
            point_bands = {}
            for color_index, indices in self._index_bands.items():
                point_bands[color_index] = xy_points[indices]
            # We have to construct the path for the marker.
            if self.marker != "custom":
                path = gc.get_empty_path()
                # turn the class into an instance... we should make add_to_path a
                # class method at some point.
                marker().add_to_path(path, size)
                mode = marker.draw_mode
            else:
                path = self.custom_symbol
                mode = STROKE

            color_bands = cmap.color_bands
            for color_index, xy in point_bands.items():
                self._set_draw_info(
                    gc,
                    mode,
                    color_bands[color_index],
                    self.outline_color_,
                    self.line_width,
                )
                gc.draw_path_at_points(xy, path, mode)
        else:
            raise RuntimeError(
                "Batch drawing requested on non-batch-capable GC."
            )

    def _render_bruteforce(self, gc, points):
        """Draws the points, setting the stroke color for each one."""
        x, y, colors = transpose(points)

        # Map the colors
        colors = self.color_mapper.map_screen(colors)
        alphas = (zeros(len(colors)) + self.fill_alpha)[:, newaxis]
        colors = concatenate((colors[:, :3], alphas), axis=1)

        with gc:
            gc.clip_to_rect(self.x, self.y, self.width, self.height)
            gc.set_stroke_color(self.outline_color_)
            gc.set_line_width(self.line_width)

            marker_cls = self.marker_
            marker_size = self.marker_size
            if (
                isinstance(marker_size, ndarray)
                and self._cached_point_mask is not None
            ):
                marker_size = marker_size[self._cached_point_mask]
            mode = marker_cls.draw_mode

            if self.marker != "custom":
                if hasattr(
                    gc, "draw_marker_at_points"
                ) and marker_cls.kiva_marker != NO_MARKER:
                    draw_func = lambda x, y, size: gc.draw_marker_at_points(
                        [[x, y]], size, marker_cls.kiva_marker
                    )

                elif hasattr(gc, "draw_path_at_points"):
                    # turn the class into an instance... we should make add_to_path a
                    # class method at some point.
                    m = marker_cls()

                    def draw_func(x, y, size):
                        path = gc.get_empty_path()
                        m.add_to_path(path, size)
                        gc.draw_path_at_points([[x, y]], path, mode)

                else:
                    m = marker_cls()

                    def draw_func(x, y, size):
                        gc.translate_ctm(x, y)
                        gc.begin_path()
                        m.add_to_path(gc, size)
                        gc.draw_path(mode)
                        gc.translate_ctm(-x, -y)

                for i in range(len(x)):
                    if isinstance(marker_size, float):
                        size = marker_size
                    else:
                        size = marker_size[i]
                    gc.set_fill_color(colors[i])
                    draw_func(x[i], y[i], size)

            else:
                path = self.custom_symbol
                for i in range(len(x)):
                    gc.set_fill_color(colors[i])
                    gc.draw_path_at_points([[x[i], y[i]]], path, STROKE)

    # ------------------------------------------------------------------------
    # Event handlers
    # ------------------------------------------------------------------------

    def _color_data_changed(self, old, new):
        if old is not None:
            old.observe(self._either_data_updated, "data_changed", remove=True)
        if new is not None:
            new.observe(self._either_data_updated, "data_changed")
        self._either_data_updated()

    def _color_mapper_changed(self, old, new):
        self._cache_valid = False

        if hasattr(new, "range") and new.range is None and old is not None:
            # Someone passed in a ColorMapper that has no range associated with
            # it. Use the range on the old ColorMapper.
            new.range = old.range

        self.invalidate_draw()
        self.request_redraw()

    @observe("color_mapper:updated")
    def _color_mapper_updated(self, event):
        self.invalidate_draw()
        self.request_redraw()

    def _fill_alpha_changed(self):
        self.invalidate_draw()
        self.request_redraw()
=======
warnings.warn(
    "Importing ColormappedScatterPlot or ColormappedScatterPlotView from this "
    "module is deprecated. Please use chaco.api or chaco.plots.api instead. "
    "This module will be removed in the next major release.",
    DeprecationWarning,
    stacklevel=2,
)
>>>>>>> 5d692b38
<|MERGE_RESOLUTION|>--- conflicted
+++ resolved
@@ -14,457 +14,10 @@
     ColormappedScatterPlot, ColormappedScatterPlotView
 )
 
-<<<<<<< HEAD
-# Enthought library imports
-from kiva.api import NO_MARKER, STROKE
-from traits.api import Dict, Enum, Float, Instance, observe
-from traitsui.api import Item, RangeEditor
-
-# Local, relative imports
-from .array_data_source import ArrayDataSource
-from .base import left_shift, right_shift
-from .abstract_colormap import AbstractColormap
-from .scatterplot import ScatterPlot, ScatterPlotView
-
-
-class ColormappedScatterPlotView(ScatterPlotView):
-    """TraitsUI View for customizing a color-mapped scatter plot."""
-
-    def __init__(self):
-        super().__init__()
-        vgroup = self.content
-        vgroup.content[0].content.append(
-            Item(
-                "fill_alpha",
-                label="Fill alpha",
-                editor=RangeEditor(low=0.0, high=1.0),
-            )
-        )
-
-
-class ColormappedScatterPlot(ScatterPlot):
-    """
-    A scatter plot that allows each point to take on a different color,
-    corresponding to a color map.
-
-    If the **color_data** or **color_mapper** attributes are None, then it
-    behaves like a normal ScatterPlot.
-    """
-
-    #: Source for color data.
-    color_data = Instance(ArrayDataSource)
-
-    #: Mapping for colors.
-    color_mapper = Instance(AbstractColormap)
-
-    #: The alpha value to apply to the result of the color-mapping process.
-    #: (This makes it easier to create color maps without having to worry
-    #: about alpha.)
-    fill_alpha = Float(1.0)
-
-    #: Determines what drawing approach to use:
-    #:
-    #: banded:
-    #:     Draw the points color-band by color-band, thus reducing the number of
-    #:     set_stroke_color() calls. Disadvantage is that some colors will
-    #:     appear more prominently than others if there are a lot of
-    #:     overlapping points.
-    #: bruteforce:
-    #:     Set the stroke color before drawing each marker.  Slower, but doesn't
-    #:     produce the banding effect that puts some colors on top of others;
-    #:     useful if there is a lot of overlap of the data.
-    #: auto:
-    #:     Determines which render method to use based on the number of points
-    #:
-    #: TODO: Based on preliminary results, "banded" isn't significantly
-    #: more expensive than "bruteforce" for small datasets (<1000),
-    #: so perhaps banded should be removed.
-    render_method = Enum("auto", "banded", "bruteforce")
-
-    # A dict mapping color-map indices to arrays of indices into self.data.
-    # This is used for the "banded" render method.
-    # This mapping is only valid if **_cache_valid** is True.
-    _index_bands = Dict()
-
-    #: TraitsUI View for customizing the plot. Overrides the ScatterPlot value.
-    traits_view = ColormappedScatterPlotView()
-
-    # ------------------------------------------------------------------------
-    # BaseXYPlot interface
-    # ------------------------------------------------------------------------
-
-    def map_screen(self, data_array):
-        """
-        Maps an array of data points into screen space, and returns them as
-        an array.
-
-        The *data_array* parameter must be an Nx2 (index, value) or Nx3
-        (index, value, color_value) array. The returned array is an Nx2
-        array of (x, y) tuples.
-        """
-        if len(data_array) > 0:
-            if data_array.shape[1] == 3:
-                data_array = data_array[:, :2]
-        return super().map_screen(data_array)
-
-    def _draw_plot(self, gc, view_bounds=None, mode="normal"):
-        """Draws the 'plot' layer.
-
-        Overrides BaseXYPlot, which isn't really fully generic (it assumes that
-        the output of map_screen() is sufficient to render the data).
-        """
-        self._gather_points()
-        if len(self._cached_data_pts) == 0:
-            pass
-        elif self._cached_data_pts.shape[1] == 2:
-            # Take into account fill_alpha even if we are rendering with only two values
-            old_color = self.color
-            self.color = tuple(self.fill_alpha * array(self.color_))
-            super()._draw_plot(gc, view_bounds, mode)
-            self.color = old_color
-        else:
-            colors = self._cached_data_pts[:, 2]
-            screen_pts = self.map_screen(self._cached_data_pts)
-            pts = concatenate((screen_pts, colors[:, newaxis]), axis=1)
-            self._render(gc, pts)
-
-    def _gather_points(self):
-        """
-        Collects the data points that are within the plot bounds and caches them
-        """
-        if self._cache_valid:
-            return
-
-        if not self.index or not self.value:
-            self._cached_data_pts = []
-            self._cache_valid = True
-            return
-
-        index, index_mask = self.index.get_data_mask()
-        value, value_mask = self.value.get_data_mask()
-
-        if len(index) == 0 or len(value) == 0 or len(index) != len(value):
-            self._cached_data_pts = []
-            self._cache_valid = True
-            return
-
-        index_range_mask = self.index_mapper.range.mask_data(index)
-        value_range_mask = self.value_mapper.range.mask_data(value)
-        nan_mask = invert(isnan(index_mask)) & invert(isnan(value_mask))
-        point_mask = (
-            index_mask
-            & value_mask
-            & nan_mask
-            & index_range_mask
-            & value_range_mask
-        )
-
-        if self.color_data is not None:
-            if self.color_data.is_masked():
-                color_data, color_mask = self.color_data.get_data_mask()
-                point_mask = point_mask & color_mask
-            else:
-                color_data = self.color_data.get_data()
-
-            color_nan_mask = invert(isnan(color_data))
-
-            point_mask = point_mask & color_nan_mask
-            points = transpose(array((index, value, color_data)))
-        else:
-            points = transpose(array((index, value)))
-
-        self._cached_data_pts = points[point_mask]
-        self._cached_point_mask = point_mask
-
-        self._cache_valid = True
-
-    def _render(self, gc, points):
-        """Actually draws the plot.
-
-        Overrides the ScatterPlot implementation.
-        """
-        # If we don't have a color data set, then use the base class to render
-        if (self.color_mapper is None) or (self.color_data is None):
-            return super()._render(gc, points)
-
-        # If the GC doesn't have draw_*_at_points, then use bruteforce
-        if hasattr(gc, "draw_marker_at_points") or hasattr(
-            gc, "draw_path_at_points"
-        ):
-            batch_capable = True
-        else:
-            batch_capable = False
-
-        if self.render_method == "auto":
-            method = self._calc_render_method(len(points))
-        else:
-            method = self.render_method
-
-        with gc:
-            if method == "bruteforce" or (not batch_capable):
-                self._render_bruteforce(gc, points)
-            elif method == "banded":
-                self._render_banded(gc, points)
-
-    # ------------------------------------------------------------------------
-    # Private methods
-    # ------------------------------------------------------------------------
-
-    def _compute_bands(self, points, smartmode=False):
-        """
-        Sorts self.data into a list of arrays of data points by color,
-        filling in self._index_bands.  If *smartmode* is True, then it first
-        calls _calc_render_method() to see which rendering method is
-        optimal for the number of points and the distribution of
-        color indices; if the rendering method is 'bruteforce', then
-        this method short-circuits and returns without doing
-        anything.
-        """
-        if len(points) == 0:
-            return
-        if self.color_mapper is None:
-            return
-
-        # map the V values in the (x,y,v) self.data array
-
-        color_data = points[:, 2]
-        color_indices = self.color_mapper.map_index(color_data)
-
-        if smartmode and self.render_method == "bruteforce":
-            pass
-        else:
-            # shuffle_indices indicates how to sort the points in self.data
-            # so that their color_indices are in order.  We don't really care
-            # about the sorting so much as the fact that once they are sorted,
-            # points of the same color are grouped together into "bands".
-            shuffle_indices = argsort(color_indices)
-
-            # This pulls values from the color_indices array into
-            # sorted_color_indices, using the results of the sort we just did.
-            sorted_color_indices = take(color_indices, shuffle_indices)
-
-            # Now we want to determine where the continuous bands are.  We do
-            # this by right-shifting the sorted_color_indices array, subtracting
-            # it from the original, and looking for all the nonzero points.
-            shifted = right_shift(
-                sorted_color_indices, sorted_color_indices[0]
-            )
-            start_indices = concatenate(
-                [[0], nonzero(sorted_color_indices - shifted)[0]]
-            )
-            end_indices = left_shift(start_indices, len(sorted_color_indices))
-
-            # Store the shuffled indices in self._index_bands.  We don't store the
-            # actual data points because we need to allow the renderer to index into
-            # the mapped XY screen positions.
-            self._index_bands = {}
-            for (start, end) in zip(start_indices, end_indices):
-                color_index = sorted_color_indices[start]
-                self._index_bands[color_index] = shuffle_indices[start:end]
-
-        self._color_indices = color_indices
-        self._cache_valid = True
-
-    def _calc_render_method(self, numpoints):
-        """Returns a string indicating the render method."""
-        if numpoints > 1000 and isinstance(self.marker_size, float):
-            return "banded"
-        else:
-            return "bruteforce"
-
-    def _set_draw_info(
-        self, gc, mode, color, outline_color=None, outline_weight=None
-    ):
-        """Sets the stroke color, fill color, and line width on the graphics
-        context.
-        """
-        color = tuple(color[:3]) + (self.fill_alpha,)
-        if mode == STROKE:
-            if outline_color is not None:
-                gc.set_stroke_color(color)
-        else:
-            if outline_color is not None:
-                gc.set_stroke_color(outline_color)
-            gc.set_fill_color(color)
-        if outline_weight is not None:
-            gc.set_line_width(outline_weight)
-
-    def _render_banded(self, gc, points):
-        """Draws the points color-band by color-band."""
-        self._compute_bands(points)
-
-        # Grab the XY values corresponding to each color band of points
-
-        xy_points = points[:, 0:2]
-
-        marker = self.marker_
-        size = self.marker_size
-        assert isinstance(
-            size, float
-        ), "Variable size markers not implemented for banded rendering"
-
-        # Set up the GC for drawing
-        gc.set_line_dash(None)
-        if marker.draw_mode == STROKE:
-            gc.set_line_width(self.line_width)
-
-        gc.begin_path()
-
-        cmap = self.color_mapper
-
-        if hasattr(gc, "draw_marker_at_points") and \
-                (marker.kiva_marker != NO_MARKER):
-            # This is the fastest method: we use one of the built-in markers.
-            color_bands = cmap.color_bands
-            # Initial setup of drawing parameters
-            self._set_draw_info(
-                gc,
-                marker.draw_mode,
-                color_bands[0],
-                self.outline_color_,
-                self.line_width,
-            )
-            index_bands = self._index_bands
-            mode = marker.draw_mode
-            for color_index in index_bands.keys():
-                self._set_draw_info(gc, mode, color_bands[color_index])
-                gc.draw_marker_at_points(
-                    xy_points[index_bands[color_index]],
-                    size,
-                    marker.kiva_marker,
-                )
-
-        elif hasattr(gc, "draw_path_at_points"):
-            point_bands = {}
-            for color_index, indices in self._index_bands.items():
-                point_bands[color_index] = xy_points[indices]
-            # We have to construct the path for the marker.
-            if self.marker != "custom":
-                path = gc.get_empty_path()
-                # turn the class into an instance... we should make add_to_path a
-                # class method at some point.
-                marker().add_to_path(path, size)
-                mode = marker.draw_mode
-            else:
-                path = self.custom_symbol
-                mode = STROKE
-
-            color_bands = cmap.color_bands
-            for color_index, xy in point_bands.items():
-                self._set_draw_info(
-                    gc,
-                    mode,
-                    color_bands[color_index],
-                    self.outline_color_,
-                    self.line_width,
-                )
-                gc.draw_path_at_points(xy, path, mode)
-        else:
-            raise RuntimeError(
-                "Batch drawing requested on non-batch-capable GC."
-            )
-
-    def _render_bruteforce(self, gc, points):
-        """Draws the points, setting the stroke color for each one."""
-        x, y, colors = transpose(points)
-
-        # Map the colors
-        colors = self.color_mapper.map_screen(colors)
-        alphas = (zeros(len(colors)) + self.fill_alpha)[:, newaxis]
-        colors = concatenate((colors[:, :3], alphas), axis=1)
-
-        with gc:
-            gc.clip_to_rect(self.x, self.y, self.width, self.height)
-            gc.set_stroke_color(self.outline_color_)
-            gc.set_line_width(self.line_width)
-
-            marker_cls = self.marker_
-            marker_size = self.marker_size
-            if (
-                isinstance(marker_size, ndarray)
-                and self._cached_point_mask is not None
-            ):
-                marker_size = marker_size[self._cached_point_mask]
-            mode = marker_cls.draw_mode
-
-            if self.marker != "custom":
-                if hasattr(
-                    gc, "draw_marker_at_points"
-                ) and marker_cls.kiva_marker != NO_MARKER:
-                    draw_func = lambda x, y, size: gc.draw_marker_at_points(
-                        [[x, y]], size, marker_cls.kiva_marker
-                    )
-
-                elif hasattr(gc, "draw_path_at_points"):
-                    # turn the class into an instance... we should make add_to_path a
-                    # class method at some point.
-                    m = marker_cls()
-
-                    def draw_func(x, y, size):
-                        path = gc.get_empty_path()
-                        m.add_to_path(path, size)
-                        gc.draw_path_at_points([[x, y]], path, mode)
-
-                else:
-                    m = marker_cls()
-
-                    def draw_func(x, y, size):
-                        gc.translate_ctm(x, y)
-                        gc.begin_path()
-                        m.add_to_path(gc, size)
-                        gc.draw_path(mode)
-                        gc.translate_ctm(-x, -y)
-
-                for i in range(len(x)):
-                    if isinstance(marker_size, float):
-                        size = marker_size
-                    else:
-                        size = marker_size[i]
-                    gc.set_fill_color(colors[i])
-                    draw_func(x[i], y[i], size)
-
-            else:
-                path = self.custom_symbol
-                for i in range(len(x)):
-                    gc.set_fill_color(colors[i])
-                    gc.draw_path_at_points([[x[i], y[i]]], path, STROKE)
-
-    # ------------------------------------------------------------------------
-    # Event handlers
-    # ------------------------------------------------------------------------
-
-    def _color_data_changed(self, old, new):
-        if old is not None:
-            old.observe(self._either_data_updated, "data_changed", remove=True)
-        if new is not None:
-            new.observe(self._either_data_updated, "data_changed")
-        self._either_data_updated()
-
-    def _color_mapper_changed(self, old, new):
-        self._cache_valid = False
-
-        if hasattr(new, "range") and new.range is None and old is not None:
-            # Someone passed in a ColorMapper that has no range associated with
-            # it. Use the range on the old ColorMapper.
-            new.range = old.range
-
-        self.invalidate_draw()
-        self.request_redraw()
-
-    @observe("color_mapper:updated")
-    def _color_mapper_updated(self, event):
-        self.invalidate_draw()
-        self.request_redraw()
-
-    def _fill_alpha_changed(self):
-        self.invalidate_draw()
-        self.request_redraw()
-=======
 warnings.warn(
     "Importing ColormappedScatterPlot or ColormappedScatterPlotView from this "
     "module is deprecated. Please use chaco.api or chaco.plots.api instead. "
     "This module will be removed in the next major release.",
     DeprecationWarning,
     stacklevel=2,
-)
->>>>>>> 5d692b38
+)