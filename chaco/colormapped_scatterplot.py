--- conflicted
+++ resolved
@@ -386,14 +386,8 @@
         if old is not None:
             old.observe(self._either_data_updated, "data_changed", remove=True)
         if new is not None:
-<<<<<<< HEAD
             new.observe(self._either_data_updated, "data_changed")
         self._either_data_updated()
-        return
-=======
-            new.on_trait_change(self._either_data_changed, "data_changed")
-        self._either_data_changed()
->>>>>>> d7885d5d
 
     def _color_mapper_changed(self, old, new):
         self._cache_valid = False
