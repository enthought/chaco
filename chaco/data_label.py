--- conflicted
+++ resolved
@@ -533,13 +533,7 @@
 
     def _modify_mapper_listeners(self, mapper, attach=True):
         if mapper is not None:
-<<<<<<< HEAD
             mapper.observe(self._handle_mapper, 'updated', remove=not attach)
-        return
-=======
-            mapper.on_trait_change(self._handle_mapper, 'updated',
-                                   remove=not attach)
->>>>>>> d7885d5d
 
     def _handle_mapper(self, event):
         # This gets fired whenever a mapper on our plot fires its
