"""
Defines the DataRange2D class.
"""

from numpy import compress, inf, transpose

# Enthought library imports
from traits.api import (
    Any,
    Bool,
    CFloat,
    Instance,
    Property,
    Trait,
    Tuple,
    observe,
)

# Local relative imports
from .base_data_range import BaseDataRange
from .data_range_1d import DataRange1D


class DataRange2D(BaseDataRange):
    """A range on (2-D) image data.

    In a mathematically general sense, a 2-D range is an arbitrary region in
    the plane.  Arbitrary regions are difficult to implement well, so this
    class supports only rectangular regions for now.
    """

    #: The actual value of the lower bound of this range. To set it, use
    #: **low_setting**.
    low = Property  # (2,) array of lower-left x,y
    #: The actual value of the upper bound of this range. To set it, use
    #: **high_setting**.
    high = Property  # (2,) array of upper-right x,y

    #: Property for the lower bound of this range (overrides AbstractDataRange).
    low_setting = Property
    #: Property for the upper bound of this range (overrides AbstractDataRange).
    high_setting = Property

    # The 2-D grid range is actually implemented as two 1-D ranges, which can
    # be accessed individually.  They can also be set to new DataRange1D
    # instances; in that case, the DataRange2D's sources are removed from
    # its old 1-D dataranges and added to the new one.

    #: Property for the range in the x-dimension.
    x_range = Property
    #: Property for the range in the y-dimension.
    y_range = Property

    #: Do "auto" bounds imply an exact fit to the data? (One Boolean per
    #: dimension) If False, the bounds pad a little bit of margin on either
    #: side.
    tight_bounds = Tuple(Bool(True), Bool(True))
    #: The minimum percentage difference between low and high for each
    #: dimension. That is, (high-low) >= epsilon * low.
    epsilon = Tuple(CFloat(1.0e-4), CFloat(1.0e-4))

    # ------------------------------------------------------------------------
    # Private traits
    # ------------------------------------------------------------------------

    # DataRange1D for the x-dimension.
    _xrange = Instance(DataRange1D, args=())
    # DataRange1D for the y-dimension.
    _yrange = Instance(DataRange1D, args=())

    # ------------------------------------------------------------------------
    # AbstractRange interface
    # ------------------------------------------------------------------------

    def clip_data(self, data):
        """Returns a list of data values that are within the range.

        Implements AbstractDataRange.
        """
        return compress(self.mask_data(data), data, axis=0)

    def mask_data(self, data):
        """Returns a mask array, indicating whether values in the given array
        are inside the range.

        Implements AbstractDataRange.
        """
        x_points, y_points = transpose(data)
        x_mask = (x_points >= self.low[0]) & (x_points <= self.high[0])
        y_mask = (y_points >= self.low[1]) & (y_points <= self.high[1])
        return x_mask & y_mask

    def bound_data(self, data):
        """Not implemented for this class."""
        raise NotImplementedError(
<<<<<<< HEAD
            "bound_data() has not been implemented " "for 2d pointsets."
=======
            "bound_data() has not been implemented for 2d pointsets."
>>>>>>> e9af395b
        )

    def set_bounds(self, low, high):
        """Sets all the bounds of the range simultaneously.

        Implements AbstractDataRange.

        Parameters
        ----------
        low : (x,y)
            Lower-left corner of the range.
        high : (x,y)
            Upper right corner of the range.
        """
        self._do_set_low_setting(low, fire_event=False)
        self._do_set_high_setting(high)

    # ------------------------------------------------------------------------
    # Public methods
    # ------------------------------------------------------------------------

    def __init__(self, *args, **kwargs):
        super(DataRange2D, self).__init__(*args, **kwargs)

    def reset(self):
        """Resets the bounds of this range."""
        self.high_setting = ("auto", "auto")
        self.low_setting = ("auto", "auto")
        self.refresh()

    def refresh(self, event=None):
        """If any of the bounds is 'auto', this method refreshes the actual
        low and high values from the set of the view filters' data sources.
        """
        if "auto" not in self.low_setting and "auto" not in self.high_setting:
            # If the user has hard-coded bounds, then refresh() doesn't do
            # anything.
            return
        else:
            self._refresh_bounds()

    # ------------------------------------------------------------------------
    # Private methods
    # ------------------------------------------------------------------------

    def _refresh_bounds(self):
        self._xrange.refresh()
        self._yrange.refresh()

    # ------------------------------------------------------------------------
    # Property getters and setters
    # ------------------------------------------------------------------------

    def _get_low(self):
        return (self._xrange.low, self._yrange.low)

    def _set_low(self, val):
        return self._set_low_setting(val)

    def _get_low_setting(self):
        return (self._xrange.low_setting, self._yrange.low_setting)

    def _set_low_setting(self, val):
        self._do_set_low_setting(val)

    def _do_set_low_setting(self, val, fire_event=True):
        self._xrange.low_setting = val[0]
        self._yrange.low_setting = val[1]

    def _get_high(self):
        return (self._xrange.high, self._yrange.high)

    def _set_high(self, val):
        return self._set_high_setting(val)

    def _get_high_setting(self):
        return (self._xrange.high_setting, self._yrange.high_setting)

    def _set_high_setting(self, val):
        self._do_set_high_setting(val)

    def _do_set_high_setting(self, val, fire_event=True):
        self._xrange.high_setting = val[0]
        self._yrange.high_setting = val[1]

    def _get_x_range(self):
        return self._xrange

    def _set_x_range(self, newrange):
        self._set_1d_range("_xdata", self._xrange, newrange)
        self._xrange = newrange

    def _get_y_range(self):
        return self._yrange

    def _set_y_range(self, newrange):
        self._set_1d_range("_ydata", self._yrange, newrange)
        self._yrange = newrange

    def _set_1d_range(self, dataname, oldrange, newrange):
        # dataname is the name of the underlying 1d data source of the
        # ImageData instances in self.sources, e.g. "_xdata" or "_ydata"
        for source in self.sources:
            source1d = getattr(source, dataname, None)
            if source1d:
                if oldrange:
                    oldrange.remove(source1d)
                if newrange:
                    newrange.add(source1d)

    # ------------------------------------------------------------------------
    # Event handlers
    # ------------------------------------------------------------------------

    def _sources_items_changed(self, event):
        for source in event.removed:
            source.observe(self.refresh, "data_changed", remove=True)
        for source in event.added:
            source.observe(self.refresh, "data_changed")
        # the _xdata and _ydata of the sources may be created anew on every
        # access, so we can't just add/delete from _xrange and _yrange sources
        # based on object identity. So recreate lists each time:
        self._xrange.sources = [s._xdata for s in self.sources]
        self._yrange.sources = [s._ydata for s in self.sources]
        self.refresh()

    def _sources_changed(self, old, new):
        for source in old:
            source.observe(self.refresh, "data_changed", remove=True)
        for source in new:
            source.observe(self.refresh, "data_changed")
        # the _xdata and _ydata of the sources may be created anew on every
        # access, so we can't just add/delete from _xrange and _yrange sources
        # based on object identity. So recreate lists each time:
        self._xrange.sources = [s._xdata for s in self.sources]
        self._yrange.sources = [s._ydata for s in self.sources]
        self.refresh()

    @observe("_xrange.updated,_yrange.updated")
    def _set_updated(self, event):
        self.updated = True<|MERGE_RESOLUTION|>--- conflicted
+++ resolved
@@ -93,11 +93,7 @@
     def bound_data(self, data):
         """Not implemented for this class."""
         raise NotImplementedError(
-<<<<<<< HEAD
-            "bound_data() has not been implemented " "for 2d pointsets."
-=======
             "bound_data() has not been implemented for 2d pointsets."
->>>>>>> e9af395b
         )
 
     def set_bounds(self, low, high):
