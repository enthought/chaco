""" Defines the GridDataSource class.
"""

# Major library imports
from numpy import array

# Enthougth library imports
from traits.api import Constant, Instance, observe, Tuple

# Chaco imports
from .abstract_data_source import AbstractDataSource
from .array_data_source import ArrayDataSource
from .base import SortOrderTrait


class GridDataSource(AbstractDataSource):
    """Implements a structured gridded 2-D data source (suitable as an index
    for an image, for example).
    """

    # ------------------------------------------------------------------------
    # AbstractDataSource traits
    # ------------------------------------------------------------------------

    #: The dimensionality of the indices into this data source (overrides
    #: AbstractDataSource).
    index_dimension = Constant("image")

    #: The dimensionality of the value at each index point (overrides
    #: AbstractDataSource).
    value_dimension = Constant("scalar")

    #: The sort order of the data (overrides AbstractDataSource). There is no
    #: overall sort order on 2-D data, but for gridded 2-D data, each axis can
    #: have a sort order.
    sort_order = Tuple(SortOrderTrait, SortOrderTrait)

    # ------------------------------------------------------------------------
    # Private traits
    # ------------------------------------------------------------------------

    # Data grid ticks along the x (horizontal) axis.
    _xdata = Instance(ArrayDataSource, args=())

    # Data grid ticks along the y (vertical) axis
    _ydata = Instance(ArrayDataSource, args=())

    # Cached values of min and max as long as **_data** doesn't change
    # (overrides ArrayDataSource). ((min_x, max_x), (min_y, max_y))
    _cached_bounds = Tuple

    # ------------------------------------------------------------------------
    # Public methods
    # ------------------------------------------------------------------------

    def __init__(
        self,
        xdata=array([]),
        ydata=array([]),
        sort_order=("none", "none"),
        **kwargs
    ):
        super(GridDataSource, self).__init__(**kwargs)
        self.set_data(xdata, ydata, sort_order)

    def set_data(self, xdata, ydata, sort_order=None):
        """Sets the data, and optionally the sort order, for this data source.

        Parameters
        ----------
        xdata, ydata : array
            The data to use.
        sort_order : SortOrderTrait
            The sort order of the data
        """
        if sort_order is not None:
            self.sort_order = sort_order
            self._xdata.set_data(xdata, sort_order[0])
            self._ydata.set_data(ydata, sort_order[1])
        else:
            self._xdata.set_data(xdata)
            self._ydata.set_data(ydata)
        self._compute_bounds()
        self.data_changed = True

    # ------------------------------------------------------------------------
    # AbstractDataSource interface
    # ------------------------------------------------------------------------

    def get_data(self):
        """get_data() -> (xdata, ydata)

        Implements AbstractDataSource. Because this class uses structured
        (gridded) data, this method returns the pair of data axes, instead of,
        for example, a full mesh-grid. This behavious differs from
        other data sources.
        """
        if self._xdata is not None:
            xdata = self._xdata
        else:
            xdata = ArrayDataSource(array([]))

        if self._ydata is not None:
            ydata = self._ydata
        else:
            ydata = ArrayDataSource(array([]))

        return xdata, ydata

    def get_bounds(self):
        """get_bounds() -> ((LLx, LLy), (URx, URy))

        Implements AbstractDataSource. Returns two 2-D points, min and max, that
        represent the bounding corners of a rectangle enclosing the data set.
        Note that these values are not view-dependent, but represent intrinsic
        properties of the DataSource.

        If data axis is the empty set, then the min and max valuess are 0.0.
        """
        if self._cached_bounds == ():
            self._compute_bounds()
        return self._cached_bounds

    # ------------------------------------------------------------------------
    # Private methods
    # ------------------------------------------------------------------------

    def _compute_bounds(self, data=None):
        """Computes the minimum and maximum points (LLx, LLy) and (URx, URy) of
        the data.
        """

        if data is None:
            xdata, ydata = self.get_data()
        else:
            xdata, ydata = data

        xbds = xdata.get_bounds()
        ybds = ydata.get_bounds()

<<<<<<< HEAD
        self._cached_bounds = ((xbds[0], ybds[0]), (xbds[1], ybds[1]))
=======
        self._cached_bounds = ((xbds[0], ybds[0]), (xbds[1], ybds[1]))

    # ------------------------------------------------------------------------
    # Event handlers
    # ------------------------------------------------------------------------

    def _metadata_changed(self, event):
        self.metadata_changed = True

    def _metadata_items_changed(self, event):
        self.metadata_changed = True
>>>>>>> e9af395b
<|MERGE_RESOLUTION|>--- conflicted
+++ resolved
@@ -138,18 +138,4 @@
         xbds = xdata.get_bounds()
         ybds = ydata.get_bounds()
 
-<<<<<<< HEAD
-        self._cached_bounds = ((xbds[0], ybds[0]), (xbds[1], ybds[1]))
-=======
-        self._cached_bounds = ((xbds[0], ybds[0]), (xbds[1], ybds[1]))
-
-    # ------------------------------------------------------------------------
-    # Event handlers
-    # ------------------------------------------------------------------------
-
-    def _metadata_changed(self, event):
-        self.metadata_changed = True
-
-    def _metadata_items_changed(self, event):
-        self.metadata_changed = True
->>>>>>> e9af395b
+        self._cached_bounds = ((xbds[0], ybds[0]), (xbds[1], ybds[1]))