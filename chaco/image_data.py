""" Defines the ImageData class.
"""
# Standard library imports
from numpy import fmax, fmin, swapaxes

# Enthought library imports
from traits.api import Any, Bool, Int, Property, ReadOnly, Tuple, Unicode

# Local relative imports
from .abstract_data_source import AbstractDataSource
from .base import DimensionTrait, ImageTrait



class ImageData(AbstractDataSource):
    """
    Represents a grid of data to be plotted using a Numpy 2-D grid.

    The data array has dimensions NxM, but it may have more than just 2
    dimensions.  The appropriate dimensionality of the value array depends
    on the context in which the ImageData instance will be used.
    """

    #: The dimensionality of the data.
    dimension = ReadOnly(DimensionTrait("image"))

    #: Depth of the values at each i,j. Values that are used include:
    #:
    #: * 3: color images, without alpha channel
    #: * 4: color images, with alpha channel
    value_depth = Int(1)  # TODO: Modify ImageData to explicitly support scalar
    # value arrays, as needed by CMapImagePlot

    #: Holds the grid data that forms the image.  The shape of the array is
    #: (N, M, D) where:
    #:
    #: * D is 1, 3, or 4.
    #: * N is the length of the y-axis.
    #: * M is the length of the x-axis.
    #:
    #: Thus, data[0,:,:] must be the first row of data.  If D is 1, then
    #: the array must be of type float; if D is 3 or 4, then the array
    #: must be of type uint8.
    #:
    #: NOTE: If this ImageData was constructed with a transposed data array,
    #: then internally it is still transposed (i.e., the x-axis is the first axis
    #: and the y-axis is the second), and the **data** array property might not be
    #: contiguous.  If contiguousness is required and calling copy() is too
    #: expensive, use the **raw_value** attribute. Also note that setting this
    #: trait does not change the value of **transposed**,
    #: so be sure to set it to its proper value when using the same ImageData
    #: instance interchangeably to store transposed and non-transposed data.
    data = Property(ImageTrait)

    #: Is **raw_value**, the actual underlying image data
    #: array, transposed from **data**? (I.e., does the first axis correspond to
    #: the x-direction and the second axis correspond to the y-direction?)
    #:
    #: Rather than transposing or swapping axes on the data and destroying
    #: continuity, this class exposes the data as both **data** and **raw_value**.
    transposed = Bool(False)

    #: A read-only attribute that exposes the underlying array.
    raw_value = Property(ImageTrait)

<<<<<<< HEAD
    #: Flag that data source support retrieving data with specified
    #: level of details (LOD)
    support_downsampling = Bool(False)

    #: An entry point to the LOD data which maps LOD to corresponding data
    lod_data_entry = Any

    #: Key pattern for lod data stored in the **lod_data_entry**
    lod_key_pattern = Unicode

    #------------------------------------------------------------------------
=======
    # ------------------------------------------------------------------------
>>>>>>> 3259e05a
    # Private traits
    # ------------------------------------------------------------------------

    # The actual image data array.  Can be MxN or NxM, depending on the value
    # of **transposed**.
    _data = ImageTrait

    # Is the bounds cache valid? If False, it needs to be computed.
    _bounds_cache_valid = Bool(False, transient=True)

    # Cached value of min and max as long as **data** doesn't change.
    _bounds_cache = Tuple(transient=True)

    # ------------------------------------------------------------------------
    # Public methods
    # ------------------------------------------------------------------------

    @classmethod
    def fromfile(cls, filename):
        """Alternate constructor to create an ImageData from an image file
        on disk. 'filename' may be a file path or a file object.
        """

        from kiva.image import Image

        img = Image(filename)
        imgdata = cls(data=img.bmp_array, transposed=False)
        fmt = img.format()

        if fmt == "rgb24":
            imgdata.value_depth = 3
        elif fmt == "rgba32":
            imgdata.value_depth = 4
        else:
            raise ValueError(
                "Unknown image format in file %s: %s" % (filename, fmt)
            )
        return imgdata

<<<<<<< HEAD
    def get_width(self, lod=None):
        """ Returns the shape of the x-axis.
        """
        data = self.get_data(lod, transpose_inplace=False)
=======
    def get_width(self):
        """Returns the shape of the x-axis."""
>>>>>>> 3259e05a
        if self.transposed:
            return data.shape[0]
        else:
            return data.shape[1]

<<<<<<< HEAD
    def get_height(self, lod=None):
        """ Returns the shape of the y-axis.
        """
        data = self.get_data(lod, transpose_inplace=False)
=======
    def get_height(self):
        """Returns the shape of the y-axis."""
>>>>>>> 3259e05a
        if self.transposed:
            return data.shape[1]
        else:
            return data.shape[0]

<<<<<<< HEAD
    def get_array_bounds(self, lod=None):
        """ Always returns ((0, width), (0, height)) for x-bounds and y-bounds.
        """
        data = self.get_data(lod, transpose_inplace=False)
        if self.transposed:
            b = ((0, data.shape[0]), (0, data.shape[1]))
        else:
            b = ((0, data.shape[1]), (0, data.shape[0]))
=======
    def get_array_bounds(self):
        """Always returns ((0, width), (0, height)) for x-bounds and y-bounds."""
        if self.transposed:
            b = ((0, self._data.shape[0]), (0, self._data.shape[1]))
        else:
            b = ((0, self._data.shape[1]), (0, self._data.shape[0]))
>>>>>>> 3259e05a
        return b

    # ------------------------------------------------------------------------
    # Datasource interface
    # ------------------------------------------------------------------------

<<<<<<< HEAD
    def get_data(self, lod=None, transpose_inplace=True):
        """ Returns the data for this data source.
=======
    def get_data(self):
        """Returns the data for this data source.
>>>>>>> 3259e05a

        Implements AbstractDataSource.

        Parameters
        ----------
        lod : int
            Level of detail for data to retrieve. If None, use the in-memory
            `self._data`
        transpose_inplace : bool
            Whether to transpose the data before returning it when the raw data
            stored is transposed.

        Returns
        -------
        data : array-like
            Requested image data
        """
        if lod is None:
            data = self._data
        else:
            data = self.get_lod_data(lod)
        if self.transposed and transpose_inplace:
            data = swapaxes(data, 0, 1)
        return data

    def is_masked(self):
        """is_masked() -> False

        Implements AbstractDataSource.
        """
        return False

    def get_bounds(self):
        """Returns the minimum and maximum values of the data source's data.

        Implements AbstractDataSource.
        """
        if not self._bounds_cache_valid:
            if self.raw_value.size == 0:
                self._cached_bounds = (0, 0)
            else:
                # nanmin and nanmax raise an annoying RuntimeWarning when
                # all raw_value entries are NaN.  Use fmin.reduce and
                # fmax.reduce to avoid this.
                self._cached_bounds = (
                    fmin.reduce(self.raw_value, axis=None),
                    fmax.reduce(self.raw_value, axis=None),
                )
            self._bounds_cache_valid = True
        return self._cached_bounds

    def get_size(self, lod=None):
        """get_size() -> int

        Implements AbstractDataSource.
        """
        image = self.get_data(lod)

        if image is not None and image.shape[0] != 0:
            return image.shape[0] * image.shape[1]
        else:
            return 0

    def set_data(self, data):
        """Sets the data for this data source.

        Parameters
        ----------
        data : array
            The data to use.
        """
        self._set_data(data)

<<<<<<< HEAD
    def get_lod_data(self, lod):
        if not self.lod_key_pattern:
            key = str(lod)
        else:
            key = self.lod_key_pattern.format(lod)
        return self.lod_data_entry[key]

    #------------------------------------------------------------------------
=======
    # ------------------------------------------------------------------------
>>>>>>> 3259e05a
    # Private methods
    # ------------------------------------------------------------------------

    def _get_data(self):
        if self.transposed:
            return swapaxes(self._data, 0, 1)
        else:
            return self._data

    def _set_data(self, newdata):
        self._data = newdata
        self._bounds_cache_valid = False
        self.data_changed = True

    def _get_raw_value(self):
        return self._data

<<<<<<< HEAD
    #------------------------------------------------------------------------
=======
    # ------------------------------------------------------------------------
>>>>>>> 3259e05a
    # Event handlers
    # ------------------------------------------------------------------------

    def _metadata_changed(self, event):
        self.metadata_changed = True

    def _metadata_items_changed(self, event):
<<<<<<< HEAD
        self.metadata_changed = True


# EOF
=======
        self.metadata_changed = True
>>>>>>> 3259e05a
<|MERGE_RESOLUTION|>--- conflicted
+++ resolved
@@ -63,7 +63,6 @@
     #: A read-only attribute that exposes the underlying array.
     raw_value = Property(ImageTrait)
 
-<<<<<<< HEAD
     #: Flag that data source support retrieving data with specified
     #: level of details (LOD)
     support_downsampling = Bool(False)
@@ -74,10 +73,7 @@
     #: Key pattern for lod data stored in the **lod_data_entry**
     lod_key_pattern = Unicode
 
-    #------------------------------------------------------------------------
-=======
-    # ------------------------------------------------------------------------
->>>>>>> 3259e05a
+    # ------------------------------------------------------------------------
     # Private traits
     # ------------------------------------------------------------------------
 
@@ -117,64 +113,37 @@
             )
         return imgdata
 
-<<<<<<< HEAD
     def get_width(self, lod=None):
-        """ Returns the shape of the x-axis.
-        """
+        """ Returns the shape of the x-axis."""
         data = self.get_data(lod, transpose_inplace=False)
-=======
-    def get_width(self):
-        """Returns the shape of the x-axis."""
->>>>>>> 3259e05a
         if self.transposed:
             return data.shape[0]
         else:
             return data.shape[1]
 
-<<<<<<< HEAD
     def get_height(self, lod=None):
-        """ Returns the shape of the y-axis.
-        """
+        """ Returns the shape of the y-axis."""
         data = self.get_data(lod, transpose_inplace=False)
-=======
-    def get_height(self):
-        """Returns the shape of the y-axis."""
->>>>>>> 3259e05a
         if self.transposed:
             return data.shape[1]
         else:
             return data.shape[0]
 
-<<<<<<< HEAD
     def get_array_bounds(self, lod=None):
-        """ Always returns ((0, width), (0, height)) for x-bounds and y-bounds.
-        """
+        """ Always returns ((0, width), (0, height)) for x-bounds and y-bounds."""
         data = self.get_data(lod, transpose_inplace=False)
         if self.transposed:
             b = ((0, data.shape[0]), (0, data.shape[1]))
         else:
             b = ((0, data.shape[1]), (0, data.shape[0]))
-=======
-    def get_array_bounds(self):
-        """Always returns ((0, width), (0, height)) for x-bounds and y-bounds."""
-        if self.transposed:
-            b = ((0, self._data.shape[0]), (0, self._data.shape[1]))
-        else:
-            b = ((0, self._data.shape[1]), (0, self._data.shape[0]))
->>>>>>> 3259e05a
         return b
 
     # ------------------------------------------------------------------------
     # Datasource interface
     # ------------------------------------------------------------------------
 
-<<<<<<< HEAD
     def get_data(self, lod=None, transpose_inplace=True):
         """ Returns the data for this data source.
-=======
-    def get_data(self):
-        """Returns the data for this data source.
->>>>>>> 3259e05a
 
         Implements AbstractDataSource.
 
@@ -248,7 +217,6 @@
         """
         self._set_data(data)
 
-<<<<<<< HEAD
     def get_lod_data(self, lod):
         if not self.lod_key_pattern:
             key = str(lod)
@@ -256,10 +224,7 @@
             key = self.lod_key_pattern.format(lod)
         return self.lod_data_entry[key]
 
-    #------------------------------------------------------------------------
-=======
-    # ------------------------------------------------------------------------
->>>>>>> 3259e05a
+    # ------------------------------------------------------------------------
     # Private methods
     # ------------------------------------------------------------------------
 
@@ -277,11 +242,7 @@
     def _get_raw_value(self):
         return self._data
 
-<<<<<<< HEAD
-    #------------------------------------------------------------------------
-=======
-    # ------------------------------------------------------------------------
->>>>>>> 3259e05a
+    # ------------------------------------------------------------------------
     # Event handlers
     # ------------------------------------------------------------------------
 
@@ -289,11 +250,4 @@
         self.metadata_changed = True
 
     def _metadata_items_changed(self, event):
-<<<<<<< HEAD
-        self.metadata_changed = True
-
-
-# EOF
-=======
-        self.metadata_changed = True
->>>>>>> 3259e05a
+        self.metadata_changed = True