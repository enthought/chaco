--- conflicted
+++ resolved
@@ -23,11 +23,8 @@
 from kiva.agg import GraphicsContextArray
 
 # Local relative imports
-<<<<<<< HEAD
 from .base_2d_plot import Base2DPlot
-=======
-from base_2d_plot import Base2DPlot
-from image_utils import trim_screen_rect
+from .image_utils import trim_screen_rect
 
 try:
     # InterpolationQuality required for Quartz backend only (requires OSX).
@@ -41,7 +38,6 @@
 
 
 KIVA_DEPTH_MAP = {3: "rgb24", 4: "rgba32"}
->>>>>>> b7e62a19
 
 
 class ImagePlot(Base2DPlot):
@@ -267,20 +263,10 @@
         if len(data.shape) != 3:
             raise RuntimeError("`ImagePlot` requires color images.")
 
-<<<<<<< HEAD
-        if data.shape[2] == 3:
-            kiva_depth = "rgb24"
-        elif data.shape[2] == 4:
-            kiva_depth = "rgba32"
-        else:
-            raise RuntimeError("Unknown colormap depth value: %i" \
-                                % data.value_depth)
-=======
         # Update cached image and rectangle.
         self._cached_image = self._kiva_array_from_numpy_array(data)
         self._cached_dest_rect = screen_rect
         self._image_cache_valid = True
->>>>>>> b7e62a19
 
     def _kiva_array_from_numpy_array(self, data):
         if data.shape[2] not in KIVA_DEPTH_MAP:
@@ -358,81 +344,6 @@
             x_min, y_min = self.position
             plot_width, plot_height = self.bounds
         else:
-<<<<<<< HEAD
-            x1 = px - ix
-            x2 = (px + plot_height) - ix
-            y1 = py - iy
-            y2 = (py + plot_width) - iy
-
-
-        # 2. pixel offsets -> data array indices
-        # X and Y are transposed because for image plot data
-        pixel_bounds = self.value.get_array_bounds()
-        xpixels = pixel_bounds[0][1] - pixel_bounds[0][0]
-        ypixels = pixel_bounds[1][1] - pixel_bounds[1][0]
-        i1 = max(floor(float(x1) / image_width * xpixels), 0)
-        i2 = min(ceil(float(x2) / image_width * xpixels), xpixels)
-        j1 = max(floor(float(y1) / image_height * ypixels), 0)
-        j2 = min(ceil(float(y2) / image_height * ypixels), ypixels)
-
-        # 3. array indices -> new screen space coordinates
-        x1 = float(i1)/xpixels * image_width + ix
-        x2 = float(i2)/xpixels * image_width + ix
-        y1 = float(j1)/ypixels * image_height + iy
-        y2 = float(j2)/ypixels * image_height + iy
-
-        # Handle really, really, subpixel cases
-        subimage_index = [i1, j1, i2, j2]
-        subimage_coords = [x1, y1, x2-x1, y2-y1]
-        plot_dimensions = (px, py, plot_width, plot_height)
-        xparams = (0, 2)
-        yparams = (1, 3)
-        for pos_index, size_index in (xparams, yparams):
-            if subimage_index[pos_index] == subimage_index[pos_index+2]-1:
-                # xcoords lie inside the same pixel, so set the subimage
-                # coords to be the width of the image
-                subimage_coords[pos_index] = plot_dimensions[pos_index]
-                subimage_coords[size_index] = plot_dimensions[size_index]
-            elif subimage_index[pos_index] == subimage_index[pos_index+2]-2:
-                # coords span across a pixel boundary.  Find the scaling
-                # factor of the virtual (and potentially large) subimage
-                # size to the image size, and scale it down.  We can do
-                # this without distortion b/c we are straddling only one
-                # pixel boundary.
-                #
-                # If we scale down the extent to twice the screen size, we can
-                # be sure that no matter what the offset, we will cover the
-                # entire screen, since we are only straddling one pixel boundary.
-                # The formula for calculating the new origin can be worked out
-                # on paper.
-                extent = subimage_coords[size_index]
-                pixel_extent = extent/2   # we are indexed into two pixels
-                origin = subimage_coords[pos_index]
-                scale = float(2 * plot_dimensions[size_index] / extent)
-                subimage_coords[size_index] *= scale
-                subimage_coords[pos_index] = origin + (1-scale)*pixel_extent
-
-        subimage_index = map(int, subimage_index)
-
-        return [subimage_index, subimage_coords]
-
-
-    #------------------------------------------------------------------------
-    # Event handlers
-    #------------------------------------------------------------------------
-
-    def _index_data_changed_fired(self):
-        self._image_cache_valid = False
-        self.request_redraw()
-
-    def _index_mapper_changed_fired(self):
-        self._image_cache_valid = False
-        self.request_redraw()
-
-    def _value_data_changed_fired(self):
-        self._image_cache_valid = False
-        self.request_redraw()
-=======
             y_min, x_min = self.position
             plot_height, plot_width = self.bounds
 
@@ -445,6 +356,7 @@
 
         array_width = self.value.get_width()
         array_height = self.value.get_height()
+
         # Convert screen coordinates to array indexes
         col_min = floor(float(x_min) / image_width * array_width)
         col_max = ceil(float(x_max) / image_width * array_width)
@@ -457,5 +369,4 @@
         row_min = max(row_min, 0)
         row_max = min(row_max, array_height)
 
-        return col_min, col_max, row_min, row_max
->>>>>>> b7e62a19
+        return col_min, col_max, row_min, row_max