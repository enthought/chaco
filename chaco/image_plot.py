--- conflicted
+++ resolved
@@ -14,16 +14,7 @@
 from math import ceil, floor, pi
 from contextlib import contextmanager
 
-<<<<<<< HEAD
-import six.moves as sm
-
-import numpy as np
-
 # Enthought library imports.
-from traits.api import (Bool, Either, Enum, Instance, List, Range, Trait,
-                        Tuple, Property, cached_property, on_trait_change)
-from traits_futures.api import CallFuture, TraitsExecutor
-=======
 import numpy as np
 
 # Enthought library imports.
@@ -38,8 +29,9 @@
     Tuple,
     Property,
     cached_property,
+    on_trait_change,
 )
->>>>>>> 3259e05a
+from traits_futures.api import CallFuture, TraitsExecutor
 from kiva.agg import GraphicsContextArray
 
 # Local relative imports
@@ -82,7 +74,6 @@
     #: Bool indicating whether y-axis is flipped.
     y_axis_is_flipped = Property(observe=["orientation", "origin"])
 
-<<<<<<< HEAD
     #: Does the plot use downsampling?
     use_downsampling = Bool(False)
 
@@ -90,10 +81,7 @@
     #: Required if **use_downsampling** is True.
     traits_executor = Either(None, TraitsExecutor)
 
-    #------------------------------------------------------------------------
-=======
-    # ------------------------------------------------------------------------
->>>>>>> 3259e05a
+    # ------------------------------------------------------------------------
     # Private traits
     # ------------------------------------------------------------------------
 
@@ -111,14 +99,10 @@
     # The name "principal diagonal" is borrowed from linear algebra.
     _origin_on_principal_diagonal = Property(observe="origin")
 
-<<<<<<< HEAD
     #: Submitted job. Only keeping track of the last submitted one.
     _future = Instance(CallFuture)
 
-    #------------------------------------------------------------------------
-=======
-    # ------------------------------------------------------------------------
->>>>>>> 3259e05a
+    # ------------------------------------------------------------------------
     # Properties
     # ------------------------------------------------------------------------
 
@@ -150,7 +134,6 @@
         self._image_cache_valid = False
         self.request_redraw()
 
-<<<<<<< HEAD
     @on_trait_change("index_mapper:updated, bounds[]")
     def _update_lod_cache_image(self):
         if not self.use_downsampling:
@@ -175,10 +158,7 @@
         self._image_cache_valid = True
         self.request_redraw()
 
-    #------------------------------------------------------------------------
-=======
-    # ------------------------------------------------------------------------
->>>>>>> 3259e05a
+    # ------------------------------------------------------------------------
     # Base2DPlot interface
     # ------------------------------------------------------------------------
 
@@ -309,14 +289,9 @@
         y_min += 0.5
         return [x_min, y_min, virtual_x_size, virtual_y_size]
 
-<<<<<<< HEAD
     def _compute_cached_image(self, mapper=None, lod=None):
-        """ Computes the correct screen coordinates and image cache
-=======
-    def _compute_cached_image(self, data=None, mapper=None):
-        """Computes the correct screen coordinates and renders an image into
-        `self._cached_image`.
->>>>>>> 3259e05a
+        """ Computes the correct screen coordinates and and renders an image
+        into `self._cached_image`.
 
         Parameters
         ----------
@@ -375,13 +350,8 @@
         data = np.ascontiguousarray(data)
         return GraphicsContextArray(data, pix_format=kiva_depth)
 
-<<<<<<< HEAD
     def _calc_zoom_coords(self, image_rect, lod=None):
         """ Calculates the coordinates of a zoomed sub-image.
-=======
-    def _calc_zoom_coords(self, image_rect):
-        """Calculates the coordinates of a zoomed sub-image.
->>>>>>> 3259e05a
 
         Because of floating point limitations, it is not advisable to request a
         extreme level of zoom, e.g., idx or idy > 10^10.
@@ -432,13 +402,8 @@
         screen_rect = [x_min, y_min, x_max - x_min, y_max - y_min]
         return index_bounds, screen_rect
 
-<<<<<<< HEAD
     def _array_bounds_from_screen_rect(self, image_rect, lod=None):
         """ Transform virtual-image rectangle into array indices.
-=======
-    def _array_bounds_from_screen_rect(self, image_rect):
-        """Transform virtual-image rectangle into array indices.
->>>>>>> 3259e05a
 
         The virtual-image rectangle is in screen coordinates and can be outside
         the plot bounds. This method converts the rectangle into array indices
