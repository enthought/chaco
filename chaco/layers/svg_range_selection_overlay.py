import os
import numpy

from chaco.grid_mapper import GridMapper
from traits.api import Property, Enum, Str, cached_property

from .status_layer import StatusLayer


class SvgRangeSelectionOverlay(StatusLayer):
    """This is a primitive range selection overlay which uses
    a SVG to define the overlay.

    TODO: not inherit from StatusLayer, this was a convenience for a
        quick prototype

    TODO: use 2 svgs, one which defines the border and does not scale, and
        the other which defines the fill.
    """

    filename = os.path.join(
        os.path.dirname(__file__), "data", "range_selection.svg"
    )

    alpha = 0.5

    # The axis to which this tool is perpendicular.
    axis = Enum("index", "value")

    axis_index = Property(depends_on="axis")

    # Mapping from screen space to data space. By default, it is just
    # self.component.
    plot = Property(depends_on="component")

    # The mapper (and associated range) that drive this RangeSelectionOverlay.
    # By default, this is the mapper on self.plot that corresponds to self.axis.
    mapper = Property(depends_on="plot")

    # The name of the metadata to look at for dataspace bounds. The metadata
    # can be either a tuple (dataspace_start, dataspace_end) in "selections" or
    # a boolean array mask of seleted dataspace points with any other name
    metadata_name = Str("selections")

    def overlay(self, component, gc, view_bounds=None, mode="normal"):
        """Draws this component overlaid on another component.

        Overrides AbstractOverlay.
        """
        # Draw the selection
        coords = self._get_selection_screencoords()

        if len(coords) == 0:
            return

        with gc:
            gc.set_alpha(self.alpha)

            plot_width = self.component.width
            plot_height = self.component.height

            origin_x = self.component.padding_left
            origin_y = self.component.padding_top

            if self.axis == "index":
                if isinstance(self.mapper, GridMapper):
                    scale_width = (
<<<<<<< HEAD
                        coords[-1][0] - coords[0][0]
                    ) / self.doc_width
                else:
                    scale_width = (
                        coords[0][-1] - coords[0][0]
                    ) / self.doc_width
=======
                        (coords[-1][0] - coords[0][0]) / self.doc_width
                    )
                else:
                    scale_width = (
                        (coords[0][-1] - coords[0][0]) / self.doc_width
                    )
>>>>>>> e9af395b
                scale_height = float(plot_height) / self.doc_height
                gc.translate_ctm(coords[0][0], origin_y + plot_height)
            else:
                scale_height = (coords[0][-1] - coords[0][0]) / self.doc_height
                scale_width = float(plot_width) / self.doc_width
                gc.translate_ctm(origin_x, coords[0][0])

            # SVG origin is the upper right with y positive down, so
            # we need to flip everything
            gc.scale_ctm(scale_width, -scale_height)

            self.document.render(gc)

            self._draw_component(gc, view_bounds, mode)

    def _get_selection_screencoords(self):
        """Returns a tuple of (x1, x2) screen space coordinates of the start
        and end selection points.

        If there is no current selection, then returns None.
        """
        ds = getattr(self.plot, self.axis)
        selection = ds.metadata[self.metadata_name]

        # "selections" metadata must be a tuple
        if self.metadata_name == "selections":
            if selection is not None and len(selection) == 2:
                return [self.mapper.map_screen(numpy.array(selection))]
            else:
                return []
        # All other metadata is interpreted as a mask on dataspace
        else:
            ar = numpy.arange(0, len(selection), 1)
            runs = arg_find_runs(ar[selection])
            coords = []
            for inds in runs:
                start = ds._data[ar[selection][inds[0]]]
                end = ds._data[ar[selection][inds[1] - 1]]
                coords.append(self.map_screen(numpy.array((start, end))))
            return coords

    @cached_property
    def _get_plot(self):
        return self.component

    @cached_property
    def _get_axis_index(self):
        if self.axis == "index":
            return 0
        else:
            return 1

    @cached_property
    def _get_mapper(self):
        # If the plot's mapper is a GridMapper, return either its
        # x mapper or y mapper

        mapper = getattr(self.plot, self.axis + "_mapper")

        if isinstance(mapper, GridMapper):
            if self.axis == "index":
                return mapper._xmapper
            else:
                return mapper._ymapper
        else:
            return mapper<|MERGE_RESOLUTION|>--- conflicted
+++ resolved
@@ -65,21 +65,12 @@
             if self.axis == "index":
                 if isinstance(self.mapper, GridMapper):
                     scale_width = (
-<<<<<<< HEAD
-                        coords[-1][0] - coords[0][0]
-                    ) / self.doc_width
-                else:
-                    scale_width = (
-                        coords[0][-1] - coords[0][0]
-                    ) / self.doc_width
-=======
                         (coords[-1][0] - coords[0][0]) / self.doc_width
                     )
                 else:
                     scale_width = (
                         (coords[0][-1] - coords[0][0]) / self.doc_width
                     )
->>>>>>> e9af395b
                 scale_height = float(plot_height) / self.doc_height
                 gc.translate_ctm(coords[0][0], origin_y + plot_height)
             else:
