""" Defines the LinePlot class.
"""


# Standard library imports
import warnings

# Major library imports
from numpy import (
    argsort,
    array,
    concatenate,
    inf,
    invert,
    isnan,
    take,
    transpose,
    zeros,
    sqrt,
    argmin,
    clip,
    column_stack,
)

# Enthought library imports
from enable.api import black_color_trait, ColorTrait, LineStyle
from traits.api import Enum, Float, List, Str, Property, Tuple, cached_property
from traitsui.api import Item, View

# Local relative imports
from .base import arg_find_runs, arg_true_runs, reverse_map_1d, intersect_range
from .base_xy_plot import BaseXYPlot


class LinePlot(BaseXYPlot):
    """A plot consisting of a line.

    This is the most fundamental object to use to create line plots. However,
    it is somewhat low-level and therefore creating one properly to do what
    you want can require some verbose code. The create_line_plot() function
    in plot_factory.py can hide some of this verbosity for common cases.
    """

    #: The color of the line.
    color = black_color_trait(requires_redraw=True)

    #: The RGBA tuple for rendering lines. It is always a tuple of length 4.
    #: It has the same RGB values as :attr:`color`, and its alpha value is the
    #: alpha value of self.color multiplied by self.alpha.
    effective_color = Property(Tuple, observe=["color", "alpha"])

    #: The color to use to highlight the line when selected.
    selected_color = ColorTrait("lightyellow")

    #: The style of the selected line.
    selected_line_style = LineStyle("solid")

    #: The name of the key in self.metadata that holds the selection mask
    metadata_name = Str("selections")

    #: The thickness of the line.
    line_width = Float(1.0, requires_redraw=True)

    #: The line dash style.
    line_style = LineStyle(requires_redraw=True)

    #: The rendering style of the line plot.
    #:
    #: connectedpoints
    #:     "normal" style (default); each point is connected to subsequent and
    #:     prior points by line segments
    #: hold
    #:     each point is represented by a line segment parallel to the abscissa
    #:     (index axis) and spanning the length between the point and its
    #:     subsequent point.
    #: connectedhold
    #:     like "hold" style, but line segments are drawn at each point of the
    #:     plot to connect the hold lines of the prior point and the current
    #:     point.  Also called a "right angle plot".
    render_style = Enum("connectedpoints", "hold", "connectedhold")

    #: Traits UI View for customizing the plot.
    traits_view = View(
        Item("color", style="custom"),
        "line_width",
        "line_style",
        buttons=["OK", "Cancel"],
    )

    # ------------------------------------------------------------------------
    # Private traits
    # ------------------------------------------------------------------------

    # Cached list of non-NaN arrays of (x,y) data-space points; regardless of
    # self.orientation, this is always stored as (index_pt, value_pt).  This is
    # different from the default BaseXYPlot definition.
    _cached_data_pts = List

    # Cached list of non-NaN arrays of (x,y) screen-space points.
    _cached_screen_pts = List

    def hittest(self, screen_pt, threshold=7.0, return_distance=False):
        """
        Tests whether the given screen point is within *threshold* pixels of
        any data points on the line.  If so, then it returns the (x,y) value of
        a data point near the screen point.  If not, then it returns None.
        """

        # First, check screen_pt is directly on a point in the lineplot
        ndx = self.map_index(screen_pt, threshold)
        if ndx is not None:
            # screen_pt is one of the points in the lineplot
            data_pt = (self.index.get_data()[ndx], self.value.get_data()[ndx])
            if return_distance:
                scrn_pt = self.map_screen(data_pt)
                dist = sqrt(
                    (screen_pt[0] - scrn_pt[0]) ** 2
                    + (screen_pt[1] - scrn_pt[1]) ** 2
                )
                return (data_pt[0], data_pt[1], dist)
            else:
                return data_pt
        else:
            # We now must check the lines themselves

            # Must check all lines within threshold along the major axis,
            # so determine the bounds of the region of interest in dataspace
            if self.orientation == "h":
                dmax = self.map_data((screen_pt[0] + threshold, screen_pt[1]))
                dmin = self.map_data((screen_pt[0] - threshold, screen_pt[1]))
            else:
                dmax = self.map_data((screen_pt[0], screen_pt[1] + threshold))
                dmin = self.map_data((screen_pt[0], screen_pt[1] - threshold))

            xmin, xmax = self.index.get_bounds()

            # Now compute the bounds of the region of interest as indexes
            if dmin < xmin:
                ndx1 = 0
            elif dmin > xmax:
                ndx1 = len(self.value.get_data()) - 1
            else:
                ndx1 = reverse_map_1d(
                    self.index.get_data(), dmin, self.index.sort_order
                )
            if dmax < xmin:
                ndx2 = 0
            elif dmax > xmax:
                ndx2 = len(self.value.get_data()) - 1
            else:
                ndx2 = reverse_map_1d(
                    self.index.get_data(), dmax, self.index.sort_order
                )

            start_ndx = max(0, min(ndx1-1, ndx2-1))
            end_ndx = min(
                len(self.value.get_data()) - 1, max(ndx1 + 1, ndx2 + 1)
            )

            # Compute the distances to all points in the range of interest
            start = array(
                [
                    self.index.get_data()[start_ndx:end_ndx],
                    self.value.get_data()[start_ndx:end_ndx],
                ]
            )
            end = array(
                [
                    self.index.get_data()[start_ndx + 1 : end_ndx + 1],
                    self.value.get_data()[start_ndx + 1 : end_ndx + 1],
                ]
            )

            # Convert to screen points
            s_start = transpose(self.map_screen(transpose(start)))
            s_end = transpose(self.map_screen(transpose(end)))

            # t gives the parameter of the closest point to screen_pt
            # on the line going from s_start to s_end
            t = _closest_point(screen_pt, s_start, s_end)

            # Restrict to points on the line segment s_start->s_end
            t = clip(t, 0, 1)

            # Gives the corresponding point on the line
            px, py = _t_to_point(t, s_start, s_end)

            # Calculate distances
            dist = sqrt((px - screen_pt[0]) ** 2 + (py - screen_pt[1]) ** 2)

            # Find the minimum
            n = argmin(dist)
            # And return if it is good
            if dist[n] <= threshold:
                best_pt = self.map_data((px[n], py[n]), all_values=True)

                if return_distance:
                    return [best_pt[0], best_pt[1], dist[n]]
                else:
                    return best_pt

            return None

    def interpolate(self, index_value):
        """
        Returns the value of the plot at the given index value in screen space.
        Raises an IndexError when *index_value* exceeds the bounds of indexes on
        the value.
        """

        if self.index is None or self.value is None:
            raise IndexError(
                "cannot index when data source index or value is None"
            )

        index_data = self.index.get_data()
        value_data = self.value.get_data()

        ndx = reverse_map_1d(index_data, index_value, self.index.sort_order)

        # quick test to see if this value is already in the index array
        if index_value == index_data[ndx]:
            return value_data[ndx]

        # get x and y values to interpolate between
        if index_value < index_data[ndx]:
            x0 = index_data[ndx - 1]
            y0 = value_data[ndx - 1]
            x1 = index_data[ndx]
            y1 = value_data[ndx]
        else:
            x0 = index_data[ndx]
            y0 = value_data[ndx]
            x1 = index_data[ndx + 1]
            y1 = value_data[ndx + 1]

        if x1 != x0:
            slope = float(y1 - y0) / float(x1 - x0)
            dx = index_value - x0
            yp = y0 + slope * dx
        else:
            yp = inf

        return yp

    def get_screen_points(self):
        self._gather_points()
        if self.use_downsampling:
            return self._downsample()
        else:
            return [self.map_screen(ary) for ary in self._cached_data_pts]

    # ------------------------------------------------------------------------
    # Private methods; implements the BaseXYPlot stub methods
    # ------------------------------------------------------------------------

    def _gather_points(self):
        """
        Collects the data points that are within the bounds of the plot and
        caches them.
        """
        if not self._cache_valid:

            if self.index is None or self.value is None:
                return

            index = self.index.get_data()
            value = self.value.get_data()

            # Check to see if the data is completely outside the view region
            for ds, rng in (
                (self.index, self.index_range),
                (self.value, self.value_range),
            ):
                low, high = ds.get_bounds()
                if low > rng.high or high < rng.low:
                    self._cached_data_pts = []
                    self._cached_valid = True
                    return

            if len(index) == 0 or len(value) == 0 or len(index) != len(value):
                self._cached_data_pts = []
                self._cache_valid = True

            size_diff = len(value) - len(index)
            if size_diff > 0:
                warnings.warn(
                    "Chaco.LinePlot: len(value) %d - len(index) %d = %d\n"
                    % (len(value), len(index), size_diff)
                )
                index_max = len(index)
                value = value[:index_max]
            else:
                index_max = len(value)
                index = index[:index_max]

            # TODO: restore the functionality of rendering highlighted portions
            # of the line
            # selection = self.index.metadata.get(self.metadata_name, None)
            # if selection is not None and type(selection) in (ndarray, list) and \
            #        len(selection) > 0:

            # Split the index and value raw data into non-NaN chunks
            mask = invert(isnan(value)) & invert(isnan(index))

            # throw out index and value points outside the visible region
            mask = intersect_range(
                index, self.index_range.low, self.index_range.high, mask
            )
            mask = intersect_range(
                value, self.value_range.low, self.value_range.high, mask
            )

            points = [
                column_stack([index[start:end], value[start:end]])
                for start, end in arg_true_runs(mask)
            ]

            self._cached_data_pts = points
            self._cache_valid = True

    def _downsample(self):
        if not self._screen_cache_valid:
            m = self.index_mapper
            delta_screen = int(m.high_pos - m.low_pos)
            if delta_screen == 0:
                downsampled = []
            else:
                # TODO: implement other downsampling methods
                from chaco.downsample.lttb import (
                    largest_triangle_three_buckets,
                )

                downsampled = [
                    largest_triangle_three_buckets(p, delta_screen)
                    for p in self._cached_data_pts
                ]

            self._cached_screen_pts = [self.map_screen(p) for p in downsampled]
            self._screen_cache_valid = True

        return self._cached_screen_pts

    def _render(self, gc, points, selected_points=None):
        if len(points) == 0:
            return

        with gc:
            gc.set_antialias(True)
            gc.clip_to_rect(self.x, self.y, self.width, self.height)

            render_method_dict = {
                "hold": self._render_hold,
                "connectedhold": self._render_connected_hold,
                "connectedpoints": self._render_normal,
            }
            render = render_method_dict.get(
                self.render_style, self._render_normal
            )

            if selected_points is not None:
                gc.set_stroke_color(self.selected_color_)
                gc.set_line_width(self.line_width + 10.0)
                gc.set_line_dash(self.selected_line_style_)
                render(gc, selected_points, self.orientation)

            # Render using the normal style
            gc.set_stroke_color(self.effective_color)
            gc.set_line_width(self.line_width)
            gc.set_line_dash(self.line_style_)
            render(gc, points, self.orientation)

            # Draw the default axes, if necessary
            self._draw_default_axes(gc)

    @classmethod
    def _render_normal(cls, gc, points, orientation):
        for ary in points:
            if len(ary) > 0:
                gc.begin_path()
                gc.lines(ary)
                gc.stroke_path()

    @classmethod
    def _render_hold(cls, gc, points, orientation):
        for starts in points:
            x, y = starts.T
            if orientation == "h":
                ends = transpose(array((x[1:], y[:-1])))
            else:
                ends = transpose(array((x[:-1], y[1:])))
            gc.begin_path()
            gc.line_set(starts[:-1], ends)
            gc.stroke_path()

    @classmethod
    def _render_connected_hold(cls, gc, points, orientation):
        for starts in points:
            x, y = starts.T
            if orientation == "h":
                ends = transpose(array((x[1:], y[:-1])))
            else:
                ends = transpose(array((x[:-1], y[1:])))
            gc.begin_path()
            gc.line_set(starts[:-1], ends)
            gc.line_set(ends, starts[1:])
            gc.stroke_path()

    def _render_icon(self, gc, x, y, width, height):
        with gc:
            gc.set_stroke_color(self.effective_color)
            gc.set_line_width(self.line_width)
            gc.set_line_dash(self.line_style_)
            gc.set_antialias(0)
            gc.move_to(x, y + height / 2)
            gc.line_to(x + width, y + height / 2)
            gc.stroke_path()

    def _downsample_vectorized(self):
        """
        Analyzes the screen-space points stored in self._cached_data_pts
        and replaces them with a downsampled set.
        """
        pts = self._cached_screen_pts  # .astype(int)

        # some boneheaded short-circuits
        m = self.index_mapper
        if (pts.shape[0] < 400) or (pts.shape[0] < m.high_pos - m.low_pos):
            return

        pts2 = concatenate((array([[0.0, 0.0]]), pts[:-1]))
        z = abs(pts - pts2)
        d = z[:, 0] + z[:, 1]
        # ... TODO ...

<<<<<<< HEAD
    def _alpha_changed(self):
        self.invalidate_draw()
        self.request_redraw()

    def _color_changed(self):
        self.invalidate_draw()
        self.request_redraw()

    def _line_style_changed(self):
        self.invalidate_draw()
        self.request_redraw()

    def _line_width_changed(self):
        self.invalidate_draw()
        self.request_redraw()
=======
    def __getstate__(self):
        state = super(LinePlot, self).__getstate__()
        for key in ["traits_view"]:
            if key in state:
                del state[key]

        return state
>>>>>>> 3e83091a

    @cached_property
    def _get_effective_color(self):
        alpha = self.color_[-1] if len(self.color_) == 4 else 1
        c = self.color_[:3] + (alpha * self.alpha,)
        return c


def _closest_point(target, p1, p2):
    """Utility function for hittest:
    finds the point on the line between p1 and p2 to
    the target. Returns the 't' value of that point
    where the line is parametrized as
        t -> p1*(1-t) + p2*t
    Notably, if t=0 is p1, t=2 is p2 and anything outside
    that range is a point outisde p1, p2 on the line
    Note: can divide by zero, so user should check for that"""
    t = (
        (p1[0] - target[0]) * (p1[0] - p2[0])
        + (p1[1] - target[1]) * (p1[1] - p2[1])
    ) / ((p1[0] - p2[0]) * (p1[0] - p2[0]) + (p1[1] - p2[1]) * (p1[1] - p2[1]))
    return t


def _t_to_point(t, p1, p2):
    """utility function for hittest for use with _closest_point
    returns the point corresponding to the parameter t
    on the line going between p1 and p2"""
    return (p1[0] * (1 - t) + p2[0] * t, p1[1] * (1 - t) + p2[1] * t)<|MERGE_RESOLUTION|>--- conflicted
+++ resolved
@@ -433,32 +433,6 @@
         d = z[:, 0] + z[:, 1]
         # ... TODO ...
 
-<<<<<<< HEAD
-    def _alpha_changed(self):
-        self.invalidate_draw()
-        self.request_redraw()
-
-    def _color_changed(self):
-        self.invalidate_draw()
-        self.request_redraw()
-
-    def _line_style_changed(self):
-        self.invalidate_draw()
-        self.request_redraw()
-
-    def _line_width_changed(self):
-        self.invalidate_draw()
-        self.request_redraw()
-=======
-    def __getstate__(self):
-        state = super(LinePlot, self).__getstate__()
-        for key in ["traits_view"]:
-            if key in state:
-                del state[key]
-
-        return state
->>>>>>> 3e83091a
-
     @cached_property
     def _get_effective_color(self):
         alpha = self.color_[-1] if len(self.color_) == 4 else 1
