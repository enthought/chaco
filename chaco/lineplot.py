""" Defines the LinePlot class.
"""


# Standard library imports
import warnings

# Major library imports
from numpy import (
    argsort,
    array,
    concatenate,
    inf,
    invert,
    isnan,
    take,
    transpose,
    zeros,
    sqrt,
    argmin,
    clip,
    column_stack,
)

# Enthought library imports
from enable.api import black_color_trait, ColorTrait, LineStyle
from traits.api import Enum, Float, List, Str, Property, Tuple, cached_property
from traitsui.api import Item, View

# Local relative imports
from .base import arg_find_runs, arg_true_runs, reverse_map_1d, intersect_range
from .base_xy_plot import BaseXYPlot


class LinePlot(BaseXYPlot):
    """A plot consisting of a line.

    This is the most fundamental object to use to create line plots. However,
    it is somewhat low-level and therefore creating one properly to do what
    you want can require some verbose code. The create_line_plot() function
    in plot_factory.py can hide some of this verbosity for common cases.
    """

    #: The color of the line.
    color = black_color_trait

    #: The RGBA tuple for rendering lines. It is always a tuple of length 4.
    #: It has the same RGB values as :attr:`color`, and its alpha value is the
    #: alpha value of self.color multiplied by self.alpha.
    effective_color = Property(Tuple, depends_on=["color", "alpha"])

    #: The color to use to highlight the line when selected.
    selected_color = ColorTrait("lightyellow")

    #: The style of the selected line.
    selected_line_style = LineStyle("solid")

    #: The name of the key in self.metadata that holds the selection mask
    metadata_name = Str("selections")

    #: The thickness of the line.
    line_width = Float(1.0)

    #: The line dash style.
    line_style = LineStyle

    #: The rendering style of the line plot.
    #:
    #: connectedpoints
    #:     "normal" style (default); each point is connected to subsequent and
    #:     prior points by line segments
    #: hold
    #:     each point is represented by a line segment parallel to the abscissa
    #:     (index axis) and spanning the length between the point and its
    #:     subsequent point.
    #: connectedhold
    #:     like "hold" style, but line segments are drawn at each point of the
    #:     plot to connect the hold lines of the prior point and the current
    #:     point.  Also called a "right angle plot".
    render_style = Enum("connectedpoints", "hold", "connectedhold")

    #: Traits UI View for customizing the plot.
    traits_view = View(
        Item("color", style="custom"),
        "line_width",
        "line_style",
        buttons=["OK", "Cancel"],
    )

    # ------------------------------------------------------------------------
    # Private traits
    # ------------------------------------------------------------------------

    # Cached list of non-NaN arrays of (x,y) data-space points; regardless of
    # self.orientation, this is always stored as (index_pt, value_pt).  This is
    # different from the default BaseXYPlot definition.
    _cached_data_pts = List

    # Cached list of non-NaN arrays of (x,y) screen-space points.
    _cached_screen_pts = List

    def hittest(self, screen_pt, threshold=7.0, return_distance=False):
        """
        Tests whether the given screen point is within *threshold* pixels of
        any data points on the line.  If so, then it returns the (x,y) value of
        a data point near the screen point.  If not, then it returns None.
        """

        # First, check screen_pt is directly on a point in the lineplot
        ndx = self.map_index(screen_pt, threshold)
        if ndx is not None:
            # screen_pt is one of the points in the lineplot
            data_pt = (self.index.get_data()[ndx], self.value.get_data()[ndx])
            if return_distance:
                scrn_pt = self.map_screen(data_pt)
                dist = sqrt(
                    (screen_pt[0] - scrn_pt[0]) ** 2
                    + (screen_pt[1] - scrn_pt[1]) ** 2
                )
                return (data_pt[0], data_pt[1], dist)
            else:
                return data_pt
        else:
            # We now must check the lines themselves

            # Must check all lines within threshold along the major axis,
            # so determine the bounds of the region of interest in dataspace
            if self.orientation == "h":
                dmax = self.map_data((screen_pt[0] + threshold, screen_pt[1]))
                dmin = self.map_data((screen_pt[0] - threshold, screen_pt[1]))
            else:
                dmax = self.map_data((screen_pt[0], screen_pt[1] + threshold))
                dmin = self.map_data((screen_pt[0], screen_pt[1] - threshold))

            xmin, xmax = self.index.get_bounds()

            # Now compute the bounds of the region of interest as indexes
            if dmin < xmin:
                ndx1 = 0
            elif dmin > xmax:
                ndx1 = len(self.value.get_data()) - 1
            else:
                ndx1 = reverse_map_1d(
                    self.index.get_data(), dmin, self.index.sort_order
                )
            if dmax < xmin:
                ndx2 = 0
            elif dmax > xmax:
                ndx2 = len(self.value.get_data()) - 1
            else:
                ndx2 = reverse_map_1d(
                    self.index.get_data(), dmax, self.index.sort_order
                )

<<<<<<< HEAD
            start_ndx = max(
                0,
                min(
                    ndx1 - 1,
                    ndx2 - 1,
                ),
            )
=======
            start_ndx = max(0, min(ndx1-1, ndx2-1))
>>>>>>> e9af395b
            end_ndx = min(
                len(self.value.get_data()) - 1, max(ndx1 + 1, ndx2 + 1)
            )

            # Compute the distances to all points in the range of interest
            start = array(
                [
                    self.index.get_data()[start_ndx:end_ndx],
                    self.value.get_data()[start_ndx:end_ndx],
                ]
            )
            end = array(
                [
                    self.index.get_data()[start_ndx + 1 : end_ndx + 1],
                    self.value.get_data()[start_ndx + 1 : end_ndx + 1],
                ]
            )

            # Convert to screen points
            s_start = transpose(self.map_screen(transpose(start)))
            s_end = transpose(self.map_screen(transpose(end)))

            # t gives the parameter of the closest point to screen_pt
            # on the line going from s_start to s_end
            t = _closest_point(screen_pt, s_start, s_end)

            # Restrict to points on the line segment s_start->s_end
            t = clip(t, 0, 1)

            # Gives the corresponding point on the line
            px, py = _t_to_point(t, s_start, s_end)

            # Calculate distances
            dist = sqrt((px - screen_pt[0]) ** 2 + (py - screen_pt[1]) ** 2)

            # Find the minimum
            n = argmin(dist)
            # And return if it is good
            if dist[n] <= threshold:
                best_pt = self.map_data((px[n], py[n]), all_values=True)

                if return_distance:
                    return [best_pt[0], best_pt[1], dist[n]]
                else:
                    return best_pt

            return None

    def interpolate(self, index_value):
        """
        Returns the value of the plot at the given index value in screen space.
        Raises an IndexError when *index_value* exceeds the bounds of indexes on
        the value.
        """

        if self.index is None or self.value is None:
            raise IndexError(
                "cannot index when data source index or value is None"
            )

        index_data = self.index.get_data()
        value_data = self.value.get_data()

        ndx = reverse_map_1d(index_data, index_value, self.index.sort_order)

        # quick test to see if this value is already in the index array
        if index_value == index_data[ndx]:
            return value_data[ndx]

        # get x and y values to interpolate between
        if index_value < index_data[ndx]:
            x0 = index_data[ndx - 1]
            y0 = value_data[ndx - 1]
            x1 = index_data[ndx]
            y1 = value_data[ndx]
        else:
            x0 = index_data[ndx]
            y0 = value_data[ndx]
            x1 = index_data[ndx + 1]
            y1 = value_data[ndx + 1]

        if x1 != x0:
            slope = float(y1 - y0) / float(x1 - x0)
            dx = index_value - x0
            yp = y0 + slope * dx
        else:
            yp = inf

        return yp

    def get_screen_points(self):
        self._gather_points()
        if self.use_downsampling:
            return self._downsample()
        else:
            return [self.map_screen(ary) for ary in self._cached_data_pts]

    # ------------------------------------------------------------------------
    # Private methods; implements the BaseXYPlot stub methods
    # ------------------------------------------------------------------------

    def _gather_points(self):
        """
        Collects the data points that are within the bounds of the plot and
        caches them.
        """
        if not self._cache_valid:

            if self.index is None or self.value is None:
                return

            index = self.index.get_data()
            value = self.value.get_data()

            # Check to see if the data is completely outside the view region
            for ds, rng in (
                (self.index, self.index_range),
                (self.value, self.value_range),
            ):
                low, high = ds.get_bounds()
                if low > rng.high or high < rng.low:
                    self._cached_data_pts = []
                    self._cached_valid = True
                    return

            if len(index) == 0 or len(value) == 0 or len(index) != len(value):
                self._cached_data_pts = []
                self._cache_valid = True

            size_diff = len(value) - len(index)
            if size_diff > 0:
                warnings.warn(
                    "Chaco.LinePlot: len(value) %d - len(index) %d = %d\n"
                    % (len(value), len(index), size_diff)
                )
                index_max = len(index)
                value = value[:index_max]
            else:
                index_max = len(value)
                index = index[:index_max]

            # TODO: restore the functionality of rendering highlighted portions
            # of the line
            # selection = self.index.metadata.get(self.metadata_name, None)
            # if selection is not None and type(selection) in (ndarray, list) and \
            #        len(selection) > 0:

            # Split the index and value raw data into non-NaN chunks
            mask = invert(isnan(value)) & invert(isnan(index))

            # throw out index and value points outside the visible region
            mask = intersect_range(
                index, self.index_range.low, self.index_range.high, mask
            )
            mask = intersect_range(
                value, self.value_range.low, self.value_range.high, mask
            )

            points = [
                column_stack([index[start:end], value[start:end]])
                for start, end in arg_true_runs(mask)
            ]

            self._cached_data_pts = points
            self._cache_valid = True

    def _downsample(self):
        if not self._screen_cache_valid:
            m = self.index_mapper
            delta_screen = int(m.high_pos - m.low_pos)
            if delta_screen == 0:
                downsampled = []
            else:
                # TODO: implement other downsampling methods
                from chaco.downsample.lttb import (
                    largest_triangle_three_buckets,
                )

                downsampled = [
                    largest_triangle_three_buckets(p, delta_screen)
                    for p in self._cached_data_pts
                ]

            self._cached_screen_pts = [self.map_screen(p) for p in downsampled]
            self._screen_cache_valid = True

        return self._cached_screen_pts

    def _render(self, gc, points, selected_points=None):
        if len(points) == 0:
            return

        with gc:
            gc.set_antialias(True)
            gc.clip_to_rect(self.x, self.y, self.width, self.height)

            render_method_dict = {
                "hold": self._render_hold,
                "connectedhold": self._render_connected_hold,
                "connectedpoints": self._render_normal,
            }
            render = render_method_dict.get(
                self.render_style, self._render_normal
            )

            if selected_points is not None:
                gc.set_stroke_color(self.selected_color_)
                gc.set_line_width(self.line_width + 10.0)
                gc.set_line_dash(self.selected_line_style_)
                render(gc, selected_points, self.orientation)

            # Render using the normal style
            gc.set_stroke_color(self.effective_color)
            gc.set_line_width(self.line_width)
            gc.set_line_dash(self.line_style_)
            render(gc, points, self.orientation)

            # Draw the default axes, if necessary
            self._draw_default_axes(gc)

    @classmethod
    def _render_normal(cls, gc, points, orientation):
        for ary in points:
            if len(ary) > 0:
                gc.begin_path()
                gc.lines(ary)
                gc.stroke_path()

    @classmethod
    def _render_hold(cls, gc, points, orientation):
        for starts in points:
            x, y = starts.T
            if orientation == "h":
                ends = transpose(array((x[1:], y[:-1])))
            else:
                ends = transpose(array((x[:-1], y[1:])))
            gc.begin_path()
            gc.line_set(starts[:-1], ends)
            gc.stroke_path()

    @classmethod
    def _render_connected_hold(cls, gc, points, orientation):
        for starts in points:
            x, y = starts.T
            if orientation == "h":
                ends = transpose(array((x[1:], y[:-1])))
            else:
                ends = transpose(array((x[:-1], y[1:])))
            gc.begin_path()
            gc.line_set(starts[:-1], ends)
            gc.line_set(ends, starts[1:])
            gc.stroke_path()

    def _render_icon(self, gc, x, y, width, height):
        with gc:
            gc.set_stroke_color(self.effective_color)
            gc.set_line_width(self.line_width)
            gc.set_line_dash(self.line_style_)
            gc.set_antialias(0)
            gc.move_to(x, y + height / 2)
            gc.line_to(x + width, y + height / 2)
            gc.stroke_path()

    def _downsample_vectorized(self):
        """
        Analyzes the screen-space points stored in self._cached_data_pts
        and replaces them with a downsampled set.
        """
        pts = self._cached_screen_pts  # .astype(int)

        # some boneheaded short-circuits
        m = self.index_mapper
        if (pts.shape[0] < 400) or (pts.shape[0] < m.high_pos - m.low_pos):
            return

        pts2 = concatenate((array([[0.0, 0.0]]), pts[:-1]))
        z = abs(pts - pts2)
        d = z[:, 0] + z[:, 1]
        # ... TODO ...

    def _alpha_changed(self):
        self.invalidate_draw()
        self.request_redraw()

    def _color_changed(self):
        self.invalidate_draw()
        self.request_redraw()

    def _line_style_changed(self):
        self.invalidate_draw()
        self.request_redraw()

    def _line_width_changed(self):
        self.invalidate_draw()
        self.request_redraw()

    def __getstate__(self):
        state = super(LinePlot, self).__getstate__()
        for key in ["traits_view"]:
            if key in state:
                del state[key]

        return state

    @cached_property
    def _get_effective_color(self):
        alpha = self.color_[-1] if len(self.color_) == 4 else 1
        c = self.color_[:3] + (alpha * self.alpha,)
        return c


def _closest_point(target, p1, p2):
    """Utility function for hittest:
    finds the point on the line between p1 and p2 to
    the target. Returns the 't' value of that point
    where the line is parametrized as
        t -> p1*(1-t) + p2*t
    Notably, if t=0 is p1, t=2 is p2 and anything outside
    that range is a point outisde p1, p2 on the line
    Note: can divide by zero, so user should check for that"""
    t = (
        (p1[0] - target[0]) * (p1[0] - p2[0])
        + (p1[1] - target[1]) * (p1[1] - p2[1])
    ) / ((p1[0] - p2[0]) * (p1[0] - p2[0]) + (p1[1] - p2[1]) * (p1[1] - p2[1]))
    return t


def _t_to_point(t, p1, p2):
    """utility function for hittest for use with _closest_point
    returns the point corresponding to the parameter t
    on the line going between p1 and p2"""
    return (p1[0] * (1 - t) + p2[0] * t, p1[1] * (1 - t) + p2[1] * t)<|MERGE_RESOLUTION|>--- conflicted
+++ resolved
@@ -152,17 +152,7 @@
                     self.index.get_data(), dmax, self.index.sort_order
                 )
 
-<<<<<<< HEAD
-            start_ndx = max(
-                0,
-                min(
-                    ndx1 - 1,
-                    ndx2 - 1,
-                ),
-            )
-=======
             start_ndx = max(0, min(ndx1-1, ndx2-1))
->>>>>>> e9af395b
             end_ndx = min(
                 len(self.value.get_data()) - 1, max(ndx1 + 1, ndx2 + 1)
             )
