# Major library imports
import warnings

try:
    # PDF imports from reportlab
    from reportlab.pdfgen.canvas import Canvas
    from reportlab.lib.pagesizes import letter, A4, landscape
    from reportlab.lib.units import inch, cm, mm, pica

except ImportError:
    Canvas = None
    PdfPlotGraphicsContext = None

from kiva.pdf import GraphicsContext


PAGE_DPI = 72.0

PAGE_SIZE_MAP = {
    "letter": letter,
    "A4": A4,
    "landscape_letter": landscape(letter),
    "landscape_A4": landscape(A4),
}

UNITS_MAP = {
    "inch": inch,
    "cm": cm,
    "mm": mm,
    "pica": pica,
}

if Canvas is not None:

    class PdfPlotGraphicsContext(GraphicsContext):
        """A convenience class for rendering PlotComponents onto PDF"""

        # The name of the file that this graphics context will use when
        # gc.save() is called without a filename being supplied.
        filename = "saved_plot.pdf"

        # The page size of the generated PDF
        pagesize = "letter"  # Enum("letter", "A4")

        # A tuple (x, y, width, height) specifying the box into which the plot
        # should be rendered.  **x** and **y** correspond to the lower-left
        # hand coordinates of the box in the coordinates of the page
        # (i.e. 0,0 is at the lower left).  **width** and **height** can be
        # positive or negative;
        # if they are positive, they are interpreted as distances from (x,y);
        # if they are negative, they are interpreted as distances from the
        # right and top of the page, respectively.
        dest_box = (0.5, 0.5, -0.5, -0.5)

        # The units of the values in dest_box
        dest_box_units = "inch"  # Enum("inch", "cm", "mm", "pica")

        def __init__(
            self,
            pdf_canvas=None,
            filename=None,
            pagesize=None,
            dest_box=None,
            dest_box_units=None,
        ):
            if filename:
                self.filename = filename
            if pagesize:
                self.pagesize = pagesize
            if dest_box:
                self.dest_box = dest_box
            if dest_box_units:
                self.dest_box_units = dest_box_units

            if pdf_canvas is None:
                pdf_canvas = self._create_new_canvas()

            GraphicsContext.__init__(self, pdf_canvas)

        def add_page(self):
            """Adds a new page to the PDF canvas and makes that the current
            drawing target.
            """
            if self.gc is None:
                warnings.warn("PDF Canvas has not been created yet.")
                return

            # Add the new page
            self.gc.showPage()

            # We'll need to call _initialize_page() before drawing
            self._page_initialized = False

        def render_component(
            self,
            component,
            container_coords=False,
            halign="center",
            valign="top",
        ):
            """Erases the current contents of the graphics context and renders
            the given component at the maximum possible scaling while
            preserving aspect ratio.

            Parameters
            ----------
            component : Component
                The component to be rendered.
            container_coords : Boolean
                Whether to use coordinates of the component's container
            halign : "center", "left", "right"
                Determines the position of the component if it is narrower than
                the graphics context area (after scaling)
            valign : "center", "top", "bottom"
                Determiens the position of the component if it is shorter than
                the graphics context area (after scaling)

            Description
            -----------
            If *container_coords* is False, then the (0,0) coordinate of this
            graphics context corresponds to the lower-left corner of the
            component's **outer_bounds**. If *container_coords* is True, then
            the method draws the component as it appears inside its container,
            i.e., it treats (0, 0) of the graphics context as the lower-left
            corner of the container's outer bounds.
            """

            if not self._page_initialized:
                # Make sure the origin is set up as before.
                self._initialize_page(self.gc)

            x, y = component.outer_position
            if container_coords:
                width, height = component.container.bounds
            else:
                x = -x
                y = -y
                width, height = component.outer_bounds

            # Compute the correct scaling to fit the component into the
            # available canvas space while preserving aspect ratio.
            units = UNITS_MAP[self.dest_box_units]
            pagesize = PAGE_SIZE_MAP[self.pagesize]

            full_page_width = pagesize[0]
            full_page_height = pagesize[1]
            page_offset_x = self.dest_box[0] * units
            page_offset_y = self.dest_box[1] * units
            page_width = self.dest_box[2] * units
            page_height = self.dest_box[3] * units

            if page_width < 0:
                page_width += full_page_width - page_offset_x
            if page_height < 0:
                page_height += full_page_height - page_offset_y

            aspect = float(width) / float(height)

            if aspect >= page_width / page_height:
                # We are limited in width, so use widths to compute the scale
                # factor between pixels to page units.  (We want square pixels,
                # so we re-use this scale for the vertical dimension.)
                scale = float(page_width) / float(width)
                trans_width = page_width

                trans_height = height * scale
                trans_x = x * scale
                trans_y = y * scale
                if valign == "top":
                    trans_y += page_height - trans_height
                elif valign == "center":
                    trans_y += (page_height - trans_height) / 2.0

            else:
                # We are limited in height
                scale = page_height / height
                trans_height = page_height

                trans_width = width * scale
                trans_x = x * scale
                trans_y = y * scale
                if halign == "right":
                    trans_x += page_width - trans_width
                elif halign == "center":
                    trans_x += (page_width - trans_width) / 2.0

            self.translate_ctm(trans_x, trans_y)
            self.scale_ctm(scale, scale)
            self.clip_to_rect(-x, -y, width, height)
            old_bb_setting = component.use_backbuffer
            component.use_backbuffer = False
            component.draw(self, view_bounds=(0, 0, width, height))
            component.use_backbuffer = old_bb_setting

        def save(self, filename=None):
            self.gc.save()

        def _create_new_canvas(self):
            """Create the PDF canvas context."""
<<<<<<< HEAD
            (
                x,
                y,
                w,
                h,
            ) = self._get_bounding_box()
=======
            x, y, w, h = self._get_bounding_box()
>>>>>>> e9af395b
            if w < 0 or h < 0:
                self.gc = None
                return

            pagesize = PAGE_SIZE_MAP[self.pagesize]
            gc = Canvas(filename=self.filename, pagesize=pagesize)
            self._initialize_page(gc)

            return gc

        def _get_bounding_box(self):
            """Compute the bounding rect of a page."""
            pagesize = PAGE_SIZE_MAP[self.pagesize]
            units = UNITS_MAP[self.dest_box_units]

            x = self.dest_box[0] * units
            y = self.dest_box[1] * units
            w = self.dest_box[2] * units
            h = self.dest_box[3] * units

            if w < 0:
                w += pagesize[0] * units * inch / PAGE_DPI
            if h < 0:
                h += pagesize[1] * units * inch / PAGE_DPI

            if w < 0 or h < 0:
                warnings.warn("Margins exceed page dimensions.")

            return x, y, w, h

        def _initialize_page(self, gc):
            """Make sure the origin is set to something consistent."""
<<<<<<< HEAD
            (
                x,
                y,
                w,
                h,
            ) = self._get_bounding_box()
=======
            x, y, w, h = self._get_bounding_box()
>>>>>>> e9af395b

            gc.translate(x, y)

            path = gc.beginPath()
            path.rect(0, 0, w, h)
            gc.clipPath(path, stroke=0, fill=0)

            self._page_initialized = True<|MERGE_RESOLUTION|>--- conflicted
+++ resolved
@@ -197,16 +197,7 @@
 
         def _create_new_canvas(self):
             """Create the PDF canvas context."""
-<<<<<<< HEAD
-            (
-                x,
-                y,
-                w,
-                h,
-            ) = self._get_bounding_box()
-=======
             x, y, w, h = self._get_bounding_box()
->>>>>>> e9af395b
             if w < 0 or h < 0:
                 self.gc = None
                 return
@@ -239,16 +230,7 @@
 
         def _initialize_page(self, gc):
             """Make sure the origin is set to something consistent."""
-<<<<<<< HEAD
-            (
-                x,
-                y,
-                w,
-                h,
-            ) = self._get_bounding_box()
-=======
             x, y, w, h = self._get_bounding_box()
->>>>>>> e9af395b
 
             gc.translate(x, y)
 
