
# Major library imports
import warnings

try:
# PDF imports from reportlab
    from reportlab.pdfgen.canvas import Canvas
    from reportlab.lib.pagesizes import letter, A4, landscape
    from reportlab.lib.units import inch, cm, mm, pica

except ImportError:
    Canvas = None
    PdfPlotGraphicsContext = None

from kiva.pdf import GraphicsContext


PAGE_DPI = 72.0

PAGE_SIZE_MAP = {
<<<<<<< HEAD
    "letter": letter,
    "A4": A4,
}
=======
        "letter": letter,
        "A4": A4,
        "landscape_letter":landscape(letter),
        "landscape_A4":landscape(A4)
        }
>>>>>>> 538c4598

UNITS_MAP = {
    "inch": inch,
    "cm": cm,
    "mm": mm,
    "pica": pica,
}

if Canvas is not None:
    class PdfPlotGraphicsContext(GraphicsContext):
        """ A convenience class for rendering PlotComponents onto PDF
        """

        # The name of the file that this graphics context will use when
        # gc.save() is called without a filename being supplied.
        filename = "saved_plot.pdf"

        # The page size of the generated PDF
        pagesize = "letter"  # Enum("letter", "A4")

        # A tuple (x, y, width, height) specifying the box into which the plot
        # should be rendered.  **x** and **y** correspond to the lower-left
        # hand coordinates of the box in the coordinates of the page
        # (i.e. 0,0 is at the lower left).  **width** and **height** can be
        # positive or negative;
        # if they are positive, they are interpreted as distances from (x,y);
        # if they are negative, they are interpreted as distances from the
        # right and top of the page, respectively.
        dest_box = (0.5, 0.5, -0.5, -0.5)

        # The units of the values in dest_box
        dest_box_units = "inch"   # Enum("inch", "cm", "mm", "pica")

        def __init__(self, pdf_canvas=None, filename=None, pagesize=None,
                     dest_box=None, dest_box_units=None):
            if filename:
                self.filename = filename
            if pagesize:
                self.pagesize = pagesize
            if dest_box:
                self.dest_box = dest_box
            if dest_box_units:
                self.dest_box_units = dest_box_units

            if pdf_canvas is None:
                pdf_canvas = self._create_new_canvas()

            GraphicsContext.__init__(self, pdf_canvas)

        def add_page(self):
            """ Adds a new page to the PDF canvas and makes that the current
            drawing target.
            """
            if self.gc is None:
                warnings.warn("PDF Canvas has not been created yet.")
                return

            # Add the new page
            self.gc.showPage()

            # We'll need to call _initialize_page() before drawing
            self._page_initialized = False

        def render_component(self, component, container_coords=False,
                             halign="center", valign="top"):
            """ Erases the current contents of the graphics context and renders
            the given component at the maximum possible scaling while
            preserving aspect ratio.

            Parameters
            ----------
            component : Component
                The component to be rendered.
            container_coords : Boolean
                Whether to use coordinates of the component's container
            halign : "center", "left", "right"
                Determines the position of the component if it is narrower than
                the graphics context area (after scaling)
            valign : "center", "top", "bottom"
                Determiens the position of the component if it is shorter than
                the graphics context area (after scaling)

            Description
            -----------
            If *container_coords* is False, then the (0,0) coordinate of this
            graphics context corresponds to the lower-left corner of the
            component's **outer_bounds**. If *container_coords* is True, then
            the method draws the component as it appears inside its container,
            i.e., it treats (0, 0) of the graphics context as the lower-left
            corner of the container's outer bounds.
            """

            if not self._page_initialized:
                # Make sure the origin is set up as before.
                self._initialize_page(self.gc)

            x, y = component.outer_position
            if container_coords:
                width, height = component.container.bounds
            else:
                x = -x
                y = -y
                width, height = component.outer_bounds

            # Compute the correct scaling to fit the component into the
            # available canvas space while preserving aspect ratio.
            units = UNITS_MAP[self.dest_box_units]
            pagesize = PAGE_SIZE_MAP[self.pagesize]

            full_page_width = pagesize[0]
            full_page_height = pagesize[1]
            page_offset_x = self.dest_box[0] * units
            page_offset_y = self.dest_box[1] * units
            page_width = self.dest_box[2] * units
            page_height = self.dest_box[3] * units

            if page_width < 0:
                page_width += full_page_width - page_offset_x
            if page_height < 0:
                page_height += full_page_height - page_offset_y

            aspect = float(width) / float(height)

            if aspect >= page_width / page_height:
                # We are limited in width, so use widths to compute the scale
                # factor between pixels to page units.  (We want square pixels,
                # so we re-use this scale for the vertical dimension.)
                scale = float(page_width) / float(width)
                trans_width = page_width

                trans_height = height * scale
                trans_x = x * scale
                trans_y = y * scale
                if valign == "top":
                    trans_y += page_height - trans_height
                elif valign == "center":
                    trans_y += (page_height - trans_height) / 2.0

            else:
                # We are limited in height
                scale = page_height / height
                trans_height = page_height

                trans_width = width * scale
                trans_x = x * scale
                trans_y = y * scale
                if halign == "right":
                    trans_x += page_width - trans_width
                elif halign == "center":
                    trans_x += (page_width - trans_width) / 2.0

            self.translate_ctm(trans_x, trans_y)
            self.scale_ctm(scale, scale)
            self.clip_to_rect(-x, -y, width, height)
            old_bb_setting = component.use_backbuffer
            component.use_backbuffer = False
            component.draw(self, view_bounds=(0, 0, width, height))
            component.use_backbuffer = old_bb_setting
            return

        def save(self, filename=None):
            self.gc.save()

        def _create_new_canvas(self):
            """ Create the PDF canvas context.
            """
            x, y, w, h, = self._get_bounding_box()
            if w < 0 or h < 0:
                self.gc = None
                return

            pagesize = PAGE_SIZE_MAP[self.pagesize]
            gc = Canvas(filename=self.filename, pagesize=pagesize)
            self._initialize_page(gc)

            return gc

        def _get_bounding_box(self):
            """ Compute the bounding rect of a page.
            """
            pagesize = PAGE_SIZE_MAP[self.pagesize]
            units = UNITS_MAP[self.dest_box_units]

            x = self.dest_box[0] * units
            y = self.dest_box[1] * units
            w = self.dest_box[2] * units
            h = self.dest_box[3] * units

            if w < 0:
                w += pagesize[0] * units * inch / PAGE_DPI
            if h < 0:
                h += pagesize[1] * units * inch / PAGE_DPI

            if w < 0 or h < 0:
                warnings.warn("Margins exceed page dimensions.")

            return x, y, w, h

        def _initialize_page(self, gc):
            """ Make sure the origin is set to something consistent.
            """
            x, y, w, h, = self._get_bounding_box()

            gc.translate(x, y)

            path = gc.beginPath()
            path.rect(0, 0, w, h)
            gc.clipPath(path, stroke=0, fill=0)

            self._page_initialized = True<|MERGE_RESOLUTION|>--- conflicted
+++ resolved
@@ -18,17 +18,11 @@
 PAGE_DPI = 72.0
 
 PAGE_SIZE_MAP = {
-<<<<<<< HEAD
     "letter": letter,
     "A4": A4,
+    "landscape_letter": landscape(letter),
+    "landscape_A4": landscape(A4)
 }
-=======
-        "letter": letter,
-        "A4": A4,
-        "landscape_letter":landscape(letter),
-        "landscape_A4":landscape(A4)
-        }
->>>>>>> 538c4598
 
 UNITS_MAP = {
     "inch": inch,
