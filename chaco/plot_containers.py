""" Defines various plot container classes, including stacked, grid, and overlay.
"""
# Major library imports
from numpy import (
    amax,
    any,
    arange,
    array,
    cumsum,
    hstack,
    sum,
    zeros,
    zeros_like,
)

# Enthought library imports
from traits.api import (
    Any,
    Array,
    Either,
    Enum,
    Float,
    Instance,
    List,
    Property,
    String,
    Trait,
    Tuple,
    Int,
)
from enable.simple_layout import (
    simple_container_get_preferred_size,
    simple_container_do_layout,
)

try:
    from enable.api import ConstraintsContainer
except ImportError:
    ConstraintsContainer = None

# Local relative imports
from .base_plot_container import BasePlotContainer


__all__ = [
    "OverlayPlotContainer",
    "HPlotContainer",
    "VPlotContainer",
    "GridPlotContainer",
]

DEFAULT_DRAWING_ORDER = [
    "background",
    "image",
    "underlay",
    "plot",
    "selection",
    "border",
    "annotation",
    "overlay",
]


# Enable constraints layout is only available if kiwisolver is installed!
if ConstraintsContainer is not None:

    class ConstraintsPlotContainer(ConstraintsContainer):
        """A Plot container that supports constraints-based layout"""

        # !! Bits copied from BasePlotContainer !!
        container_under_layers = Tuple(
            "background", "image", "underlay", "plot"
        )
        draw_order = Instance(list, args=(DEFAULT_DRAWING_ORDER,))
        draw_layer = String("plot")
        # !! Bits copied from BasePlotContainer !!

    __all__.append("ConstraintsPlotContainer")


class OverlayPlotContainer(BasePlotContainer):
    """
    A plot container that stretches all its components to fit within its
    space.  All of its components must therefore be resizable.
    """

    draw_order = Instance(list, args=(DEFAULT_DRAWING_ORDER,))

    #: Do not use an off-screen backbuffer.
    use_backbuffer = False

    # Cache (width, height) of the container's preferred size.
    _cached_preferred_size = Tuple

    def get_preferred_size(self, components=None):
        """Returns the size (width,height) that is preferred for this component.

        Overrides PlotComponent
        """
        return simple_container_get_preferred_size(self, components=components)

    def _do_layout(self):
        """Actually performs a layout (called by do_layout())."""
        simple_container_do_layout(self)


class StackedPlotContainer(BasePlotContainer):
    """
    Base class for 1-D stacked plot containers, both horizontal and vertical.
    """

    draw_order = Instance(list, args=(DEFAULT_DRAWING_ORDER,))

    # The dimension along which to stack components that are added to
    # this container.
    stack_dimension = Enum("h", "v")

    # The "other" dimension, i.e., the dual of the stack dimension.
    other_dimension = Enum("v", "h")

    # The index into obj.position and obj.bounds that corresponds to
    # **stack_dimension**.  This is a class-level and not an instance-level
    # attribute. It must be 0 or 1.
    stack_index = 0

    def get_preferred_size(self, components=None):
        """Returns the size (width,height) that is preferred for this component.

        Overrides PlotComponent.
        """
        if self.fixed_preferred_size is not None:
            self._cached_preferred_size = self.fixed_preferred_size
            return self.fixed_preferred_size

        if self.resizable == "":
            self._cached_preferred_size = self.outer_bounds[:]
            return self.outer_bounds

        if components is None:
            components = self.components

        ndx = self.stack_index
        other_ndx = 1 - ndx

        no_visible_components = True
        total_size = 0
        max_other_size = 0
        for component in components:
            if not self._should_layout(component):
                continue

            no_visible_components = False

            pref_size = component.get_preferred_size()
            total_size += pref_size[ndx] + self.spacing
            if pref_size[other_ndx] > max_other_size:
                max_other_size = pref_size[other_ndx]

        if total_size >= self.spacing:
            total_size -= self.spacing

        if (self.stack_dimension not in self.resizable) and (
            self.stack_dimension not in self.fit_components
        ):
            total_size = self.bounds[ndx]
        elif no_visible_components or (total_size == 0):
            total_size = self.default_size[ndx]

        if (self.other_dimension not in self.resizable) and (
            self.other_dimension not in self.fit_components
        ):
            max_other_size = self.bounds[other_ndx]
        elif no_visible_components or (max_other_size == 0):
            max_other_size = self.default_size[other_ndx]

        if ndx == 0:
            self._cached_preferred_size = (
                total_size + self.hpadding,
                max_other_size + self.vpadding,
            )
        else:
            self._cached_preferred_size = (
                max_other_size + self.hpadding,
                total_size + self.vpadding,
            )

        return self._cached_preferred_size

    def _do_stack_layout(self, components, align):
        """Helper method that does the actual work of layout."""

        size = list(self.bounds)
        if self.fit_components != "":
            self.get_preferred_size()
            if "h" in self.fit_components:
                size[0] = self._cached_preferred_size[0] - self.hpadding
            if "v" in self.fit_components:
                size[1] = self._cached_preferred_size[1] - self.vpadding

        ndx = self.stack_index
        other_ndx = 1 - ndx
        other_dim = self.other_dimension

        # Assign sizes of non-resizable components, and compute the total size
        # used by them (along the stack dimension).
        total_fixed_size = 0
        resizable_components = []
        size_prefs = {}
        total_resizable_size = 0

        for component in components:
            if not self._should_layout(component):
                continue
            if self.stack_dimension not in component.resizable:
                total_fixed_size += component.outer_bounds[ndx]
            else:
                preferred_size = component.get_preferred_size()
                size_prefs[component] = preferred_size
                total_resizable_size += preferred_size[ndx]
                resizable_components.append(component)

        new_bounds_dict = {}

        # Assign sizes of all the resizable components along the stack dimension
        if resizable_components:
            space = self.spacing * (len(self.components) - 1)
            avail_size = size[ndx] - total_fixed_size - space
            if total_resizable_size > 0:
                scale = avail_size / float(total_resizable_size)
                for component in resizable_components:
                    tmp = list(component.outer_bounds)
                    tmp[ndx] = int(size_prefs[component][ndx] * scale)
                    new_bounds_dict[component] = tmp
            else:
                each_size = int(avail_size / len(resizable_components))
                for component in resizable_components:
                    tmp = list(component.outer_bounds)
                    tmp[ndx] = each_size
                    new_bounds_dict[component] = tmp

        # Loop over all the components, assigning position and computing the
        # size in the other dimension and its position.
        cur_pos = 0
        for component in components:
            if not self._should_layout(component):
                continue

            position = list(component.outer_position)
            position[ndx] = cur_pos

            bounds = new_bounds_dict.get(
                component, list(component.outer_bounds)
            )
            cur_pos += bounds[ndx] + self.spacing

            if (bounds[other_ndx] > size[other_ndx]) or (
                other_dim in component.resizable
            ):
                # If the component is resizable in the other dimension or it exceeds the
                # container bounds, set it to the maximum size of the container

                position[other_ndx] = 0
                bounds[other_ndx] = size[other_ndx]
            else:
                position[other_ndx] = 0
                if align == "min":
                    pass
                elif align == "max":
                    position[other_ndx] = size[other_ndx] - bounds[other_ndx]
                elif align == "center":
                    position[other_ndx] = (
                        size[other_ndx] - bounds[other_ndx]
                    ) / 2.0

            component.outer_position = position
            component.outer_bounds = bounds
            component.do_layout()

    ### Persistence ###########################################################

    # PICKLE FIXME: blocked with _pickles, but not sure that was correct.
    def __getstate__(self):
        state = super(StackedPlotContainer, self).__getstate__()
        for key in ["stack_dimension", "other_dimension", "stack_index"]:
            if key in state:
                del state[key]
        return state


class HPlotContainer(StackedPlotContainer):
    """
    A plot container that stacks all of its components horizontally. Resizable
    components share the free space evenly. All components are stacked from
    according to **stack_order* in the same order that they appear in the
    **components** list.
    """

    draw_order = Instance(list, args=(DEFAULT_DRAWING_ORDER,))

    #: The order in which components in the plot container are laid out.
    stack_order = Enum("left_to_right", "right_to_left")

    #: The amount of space to put between components.
    spacing = Float(0.0)

    #: The vertical alignment of objects that don't span the full height.
    valign = Enum("bottom", "top", "center")

    _cached_preferred_size = Tuple

    def _do_layout(self):
        """Actually performs a layout (called by do_layout())."""
        if self.stack_order == "left_to_right":
            components = self.components
        else:
            components = self.components[::-1]

        if self.valign == "bottom":
            align = "min"
        elif self.valign == "center":
            align = "center"
        else:
            align = "max"

        return self._do_stack_layout(components, align)

    ### Persistence ###########################################################

    def __getstate__(self):
        state = super(HPlotContainer, self).__getstate__()
        for key in ["_cached_preferred_size"]:
            if key in state:
                del state[key]
        return state


class VPlotContainer(StackedPlotContainer):
    """
    A plot container that stacks plot components vertically.
    """

    draw_order = Instance(list, args=(DEFAULT_DRAWING_ORDER,))

    #: Overrides StackedPlotContainer.
    stack_dimension = "v"
    #: Overrides StackedPlotContainer.
    other_dimension = "h"
    #: Overrides StackedPlotContainer.
    stack_index = 1

    # VPlotContainer attributes

    #: The horizontal alignment of objects that don't span the full width.
    halign = Enum("left", "right", "center")

    #: The order in which components in the plot container are laid out.
    stack_order = Enum("bottom_to_top", "top_to_bottom")

    #: The amount of space to put between components.
    spacing = Float(0.0)

    def _do_layout(self):
        """Actually performs a layout (called by do_layout())."""
        if self.stack_order == "bottom_to_top":
            components = self.components
        else:
            components = self.components[::-1]
        if self.halign == "left":
            align = "min"
        elif self.halign == "center":
            align = "center"
        else:
            align = "max"

        return self._do_stack_layout(components, align)


class GridPlotContainer(BasePlotContainer):
    """A GridPlotContainer consists of rows and columns in a tabular format.

    Each cell's width is the same as all other cells in its column, and each
    cell's height is the same as all other cells in its row.

    Although grid layout requires more layout information than a simple
    ordered list, this class keeps components as a simple list and exposes a
    **shape** trait.
    """

    draw_order = Instance(list, args=(DEFAULT_DRAWING_ORDER,))

    #: The amount of space to put on either side of each component, expressed
    #: as a tuple (h_spacing, v_spacing).
    spacing = Either(Tuple, List, Array)

    #: The vertical alignment of objects that don't span the full height.
    valign = Enum("bottom", "top", "center")

    #: The horizontal alignment of objects that don't span the full width.
    halign = Enum("left", "right", "center")

    #: The shape of this container, i.e, (rows, columns).  The items in
    #: **components** are shuffled appropriately to match this
    #: specification.  If there are fewer components than cells, the remaining
    #: cells are filled in with spaces.  If there are more components than cells,
    #: the remainder wrap onto new rows as appropriate.
    shape = Trait((0, 0), Either(Tuple, List, Array))

    #: This property exposes the underlying grid structure of the container,
    #: and is the preferred way of setting and reading its contents.
    #: When read, this property returns a Numpy array with dtype=object; values
    #: for setting it can be nested tuples, lists, or 2-D arrays.
    #: The array is in row-major order, so that component_grid[0] is the first
    #: row, and component_grid[:,0] is the first column.  The rows are ordered
    #: from top to bottom.
    component_grid = Property

    # The internal component grid, in row-major order.  This gets updated
    # when any of the following traits change: shape, components, grid_components
    _grid = Array

    _cached_total_size = Any
    _h_size_prefs = Any
    _v_size_prefs = Any

    class SizePrefs(object):
        """Object to hold size preferences across spans in a particular
        dimension.  For instance, if SizePrefs is being used for the row
        axis, then each element in the arrays below express sizing information
        about the corresponding column.
        """

        # The maximum size of non-resizable elements in the span.  If an
        # element of this array is 0, then its corresponding span had no
        # non-resizable components.
        fixed_lengths = Array

        # The maximum preferred size of resizable elements in the span.
        # If an element of this array is 0, then its corresponding span
        # had no resizable components with a non-zero preferred size.
        resizable_lengths = Array

        # The direction of resizability associated with this SizePrefs
        # object.  If this SizePrefs is sizing along the X-axis, then
        # direction should be "h", and correspondingly for the Y-axis.
        direction = Enum("h", "v")

        # The index into a size tuple corresponding to our orientation
        # (0 for horizontal, 1 for vertical).  This is derived from
        # **direction** in the constructor.
        index = Int(0)

        def __init__(self, length, direction):
            """Initializes this prefs object with empty arrays of the given
            length and with the given direction."""
            self.fixed_lengths = zeros(length)
            self.resizable_lengths = zeros(length)
            self.direction = direction
            if direction == "h":
                self.index = 0
            else:
                self.index = 1

        def update_from_component(self, component, index):
            """Given a component at a particular index along this SizePref's
            axis, integrates the component's resizability and sizing information
            into self.fixed_lengths and self.resizable_lengths."""
            resizable = self.direction in component.resizable
            pref_size = component.get_preferred_size()
            self.update_from_pref_size(pref_size[self.index], index, resizable)

        def update_from_pref_size(self, pref_length, index, resizable):
            if resizable:
                if pref_length > self.resizable_lengths[index]:
                    self.resizable_lengths[index] = pref_length
            else:
                if pref_length > self.fixed_lengths[index]:
                    self.fixed_lengths[index] = pref_length

        def get_preferred_size(self):
            return amax((self.fixed_lengths, self.resizable_lengths), axis=0)

        def compute_size_array(self, size):
            """Given a length along the axis corresponding to this SizePref,
            returns an array of lengths to assign each cell, taking into account
            resizability and preferred sizes.
            """
            # There are three basic cases for each column:
            #   1. size < total fixed size
            #   2. total fixed size < size < fixed size + resizable preferred size
            #   3. fixed size + resizable preferred size < size
            #
            # In all cases, non-resizable components get their full width.
            #
            # For resizable components with non-zero preferred size, the following
            # actions are taken depending on case:
            #   case 1: They get sized to 0.
            #   case 2: They get a fraction of their preferred size, scaled based on
            #           the amount of remaining space after non-resizable components
            #           get their full size.
            #   case 3: They get their full preferred size.
            #
            # For resizable components with no preferred size (indicated in our scheme
            # by having a preferred size of 0), the following actions are taken
            # depending on case:
            #   case 1: They get sized to 0.
            #   case 2: They get sized to 0.
            #   case 3: All resizable components with no preferred size split the
            #           remaining space evenly, after fixed width and resizable
            #           components with preferred size get their full size.
            fixed_lengths = self.fixed_lengths
            resizable_lengths = self.resizable_lengths
            return_lengths = zeros_like(fixed_lengths)

            fixed_size = sum(fixed_lengths)
            fixed_length_indices = fixed_lengths > resizable_lengths
            resizable_indices = resizable_lengths > fixed_lengths
            fully_resizable_indices = resizable_lengths + fixed_lengths == 0
            preferred_size = sum(fixed_lengths[fixed_length_indices]) + sum(
                resizable_lengths[~fixed_length_indices]
            )

            # Regardless of the relationship between available space and
            # resizable preferred sizes, columns/rows where the non-resizable
            # component is largest will always get that amount of space.
            return_lengths[fixed_length_indices] = fixed_lengths[
                fixed_length_indices
            ]

            if size <= fixed_size:
                # We don't use fixed_length_indices here because that mask is
                # just where non-resizable components were larger than resizable
                # ones.  If our allotted size is less than the total fixed size,
                # then we should give all non-resizable components their desired
                # size.
                indices = fixed_lengths > 0
                return_lengths[indices] = fixed_lengths[indices]
                return_lengths[~indices] = 0

            elif (
                size > fixed_size and (fixed_lengths > resizable_lengths).all()
            ):
                # If we only have to consider non-resizable lengths, and we have
                # extra space available, then we need to give each column an
                # amount of extra space corresponding to its size.
                desired_space = sum(fixed_lengths)
                if desired_space > 0:
                    scale = size / desired_space
                    return_lengths = (fixed_lengths * scale).astype(int)

            elif size <= preferred_size or not fully_resizable_indices.any():
                # If we don't have enough room to give all the non-fully resizable
                # components their preferred size, or we have more than enough
                # room for them and no fully resizable components to take up
                # the extra space, then we just scale the resizable components
                # up or down based on the amount of extra space available.
                delta_lengths = (
                    resizable_lengths[resizable_indices]
                    - fixed_lengths[resizable_indices]
                )
                desired_space = sum(delta_lengths)
                if desired_space > 0:
                    avail_space = size - sum(
                        fixed_lengths
                    )  # [fixed_length_indices])
                    scale = avail_space / desired_space
                    return_lengths[resizable_indices] = (
                        fixed_lengths[resizable_indices]
                        + scale * delta_lengths
                    ).astype(int)

            elif fully_resizable_indices.any():
                # We have enough room to fit all the non-resizable components
                # as well as components with preferred sizes, and room left
                # over for the fully resizable components.  Give the resizable
                # components their desired amount of space, and then give the
                # remaining space to the fully resizable components.
                return_lengths[resizable_indices] = resizable_lengths[
                    resizable_indices
                ]
                avail_space = size - preferred_size
                count = sum(fully_resizable_indices)
                space = avail_space / count
                return_lengths[fully_resizable_indices] = space

            else:
                raise RuntimeError("Unhandled sizing case in GridContainer")

            return return_lengths

    def get_preferred_size(self, components=None):
        """Returns the size (width,height) that is preferred for this component.

        Overrides PlotComponent.
        """
        if self.fixed_preferred_size is not None:
            return self.fixed_preferred_size

        if components is None:
            components = self.component_grid
        else:
            # Convert to array; hopefully it is a list or tuple of list/tuples
            components = array(components)

        # These arrays track the maximum widths in each column and maximum
        # height in each row.
        numrows, numcols = self.shape

        no_visible_components = True
        self._h_size_prefs = GridPlotContainer.SizePrefs(numcols, "h")
        self._v_size_prefs = GridPlotContainer.SizePrefs(numrows, "v")
        self._pref_size_cache = {}
        for i, row in enumerate(components):
            for j, component in enumerate(row):
                if not self._should_layout(component):
                    continue
                else:
                    no_visible_components = False
                    self._h_size_prefs.update_from_component(component, j)
                    self._v_size_prefs.update_from_component(component, i)

        total_width = (
            sum(self._h_size_prefs.get_preferred_size()) + self.hpadding
        )
        total_height = (
            sum(self._v_size_prefs.get_preferred_size()) + self.vpadding
        )
        total_size = array([total_width, total_height])

        # Account for spacing.  There are N+1 of spaces, where N is the size in
        # each dimension.
        if self.spacing is None:
            spacing = zeros(2)
        else:
            spacing = array(self.spacing)
        total_spacing = (
            array(components.shape[::-1]) * spacing * 2 * (total_size > 0)
        )
        total_size += total_spacing

        for orientation, ndx in (("h", 0), ("v", 1)):
            if (orientation not in self.resizable) and (
                orientation not in self.fit_components
            ):
                total_size[ndx] = self.outer_bounds[ndx]
            elif no_visible_components or (total_size[ndx] == 0):
                total_size[ndx] = self.default_size[ndx]

        self._cached_total_size = total_size
        if self.resizable == "":
            return self.outer_bounds
        else:
            return self._cached_total_size

    def _do_layout(self):
        # If we don't have cached size_prefs, then we need to call
        # get_preferred_size to build them.
        if self._cached_total_size is None:
            self.get_preferred_size()

        # If we need to fit our components, then rather than using our
        # currently assigned size to do layout, we use the preferred
        # size we computed from our components.
        size = array(self.bounds)
        if self.fit_components != "":
            self.get_preferred_size()
            if "h" in self.fit_components:
                size[0] = self._cached_total_size[0] - self.hpadding
            if "v" in self.fit_components:
                size[1] = self._cached_total_size[1] - self.vpadding

        # Compute total_spacing and spacing, which are used in computing
        # the bounds and positions of all the components.
        shape = array(self._grid.shape).transpose()
        if self.spacing is None:
            spacing = array([0, 0])
        else:
            spacing = array(self.spacing)
        total_spacing = spacing * 2 * shape

        # Compute the total space used by non-resizable and resizable components
        # with non-zero preferred sizes.
        widths = self._h_size_prefs.compute_size_array(
            size[0] - total_spacing[0]
        )
        heights = self._v_size_prefs.compute_size_array(
            size[1] - total_spacing[1]
        )

        # Set the baseline h and v positions for each cell.  Resizable components
        # will get these as their position, but non-resizable components will have
        # to be aligned in H and V.
        summed_widths = cumsum(hstack(([0], widths[:-1])))
        summed_heights = cumsum(hstack(([0], heights[-1:0:-1])))
<<<<<<< HEAD
        h_positions = (2 * (arange(self._grid.shape[1]) + 1) - 1) * spacing[
            0
        ] + summed_widths
        v_positions = (2 * (arange(self._grid.shape[0]) + 1) - 1) * spacing[
            1
        ] + summed_heights
=======
        h_positions = (2 * (arange(self._grid.shape[1]) + 1) - 1) \
            * spacing[0] + summed_widths
        v_positions = (2 * (arange(self._grid.shape[0]) + 1) - 1) \
            * spacing[1] + summed_heights
>>>>>>> e9af395b
        v_positions = v_positions[::-1]

        # Loop over all rows and columns, assigning position, setting bounds for
        # resizable components, and aligning non-resizable ones
        valign = self.valign
        halign = self.halign
        for j, row in enumerate(self._grid):
            for i, component in enumerate(row):
                if not self._should_layout(component):
                    continue

                r = component.resizable
                x = h_positions[i]
                y = v_positions[j]
                w = widths[i]
                h = heights[j]

                if "v" not in r:
                    # Component is not vertically resizable
                    if valign == "top":
                        y += h - component.outer_height
                    elif valign == "center":
                        y += (h - component.outer_height) / 2
                if "h" not in r:
                    # Component is not horizontally resizable
                    if halign == "right":
                        x += w - component.outer_width
                    elif halign == "center":
                        x += (w - component.outer_width) / 2

                component.outer_position = [x, y]
                bounds = list(component.outer_bounds)
                if "h" in r:
                    bounds[0] = w
                if "v" in r:
                    bounds[1] = h

                component.outer_bounds = bounds
                component.do_layout()

    def _reflow_layout(self):
        """Re-computes self._grid based on self.components and self.shape.
        Adjusts self.shape accordingly.
        """
        numcells = self.shape[0] * self.shape[1]
        if numcells < len(self.components):
            numrows, numcols = divmod(len(self.components), self.shape[0])
            self.shape = (numrows, numcols)
        grid = array(self.components, dtype=object)
        grid.resize(self.shape)
        grid[grid == 0] = None
        self._grid = grid
        self._layout_needed = True

    def _shape_changed(self, old, new):
        self._reflow_layout()

    def __components_changed(self, old, new):
        self._reflow_layout()

    def __components_items_changed(self, event):
        self._reflow_layout()

    def _get_component_grid(self):
        return self._grid

    def _set_component_grid(self, val):
        grid = array(val)
        grid_set = set(grid.flatten())

        # Figure out which of the components in the component_grid are new,
        # and which have been removed.
        existing = set(array(self._grid).flatten())
        new = grid_set - existing
        removed = existing - grid_set

        for component in removed:
            if component is not None:
                component.container = None
        for component in new:
            if component is not None:
                if component.container is not None:
                    component.container.remove(component)
                component.container = self

        self.trait_setq(shape=grid.shape)
        self._components = list(grid.flatten())

        if self._should_compact():
            self.compact()

        self.invalidate_draw()<|MERGE_RESOLUTION|>--- conflicted
+++ resolved
@@ -691,19 +691,10 @@
         # to be aligned in H and V.
         summed_widths = cumsum(hstack(([0], widths[:-1])))
         summed_heights = cumsum(hstack(([0], heights[-1:0:-1])))
-<<<<<<< HEAD
-        h_positions = (2 * (arange(self._grid.shape[1]) + 1) - 1) * spacing[
-            0
-        ] + summed_widths
-        v_positions = (2 * (arange(self._grid.shape[0]) + 1) - 1) * spacing[
-            1
-        ] + summed_heights
-=======
         h_positions = (2 * (arange(self._grid.shape[1]) + 1) - 1) \
             * spacing[0] + summed_widths
         v_positions = (2 * (arange(self._grid.shape[0]) + 1) - 1) \
             * spacing[1] + summed_heights
->>>>>>> e9af395b
         v_positions = v_positions[::-1]
 
         # Loop over all rows and columns, assigning position, setting bounds for
