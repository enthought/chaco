--- conflicted
+++ resolved
@@ -61,14 +61,7 @@
     Primarily defines the protocol used to query the class for its contents.
     """
 
-<<<<<<< HEAD
-    def templatize(
-        self,
-        my_name,
-    ):
-=======
     def templatize(self, my_name):
->>>>>>> e9af395b
         """Returns a dict mapping the name of the child in the local name space
         to a Templatizable object reference.
         """
@@ -76,11 +69,6 @@
 
     def __gettemplate__(self):
         """Returns a templatized version of the object."""
-<<<<<<< HEAD
-
-    #    def bind(self,
-=======
->>>>>>> e9af395b
 
     def rebind(self, obj):
         """Replaces this object with the state in peer object *obj*.
@@ -202,14 +190,7 @@
         """
         pass
 
-<<<<<<< HEAD
-    def create_import(
-        self,
-        import_line,
-    ):
-=======
     def create_import(self, import_line):
->>>>>>> e9af395b
         """Adds another import line, verbatim, to the top of the output code.
 
         No order of imports is guaranteed.
