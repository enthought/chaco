--- conflicted
+++ resolved
@@ -148,22 +148,10 @@
             remove=False
         else:
             remove=True
-<<<<<<< HEAD
         plot.observe(self._component_bounds_handler,
                      "bounds.items", remove=remove)
         plot.observe(self._component_pos_handler,
                      "position.items", remove=remove)
-        return
-=======
-        plot.on_trait_change(self._component_bounds_handler,
-                             "bounds", remove=remove)
-        plot.on_trait_change(self._component_bounds_handler,
-                             "bounds_items", remove=remove)
-        plot.on_trait_change(self._component_pos_handler,
-                             "position", remove=remove)
-        plot.on_trait_change(self._component_pos_handler,
-                             "position_items", remove=remove)
->>>>>>> d7885d5d
 
     def _component_bounds_handler(self, event):
         self._handle_dataspace_update()
