"""
Defines the PolarMapper class, which maps from a 1-D region in data space
into a 1-D output space.
"""

# Major library imports
<<<<<<< HEAD
from numpy import array, ndarray
=======
from numpy import array, float64, full_like, ndarray
>>>>>>> 3259e05a

# Enthought library imports
from traits.api import Bool, Float

# Local relative imports
from .abstract_mapper import AbstractMapper


class PolarMapper(AbstractMapper):
    """
    Same as linear mapper at the moment... to be modified later

    Maps a 1-D data space to and from screen space by specifying a range in
    data space and a corresponding fixed line in screen space.

    This class concerns itself only with metric and not with orientation. So, to
    "flip" the screen space orientation, swap the values for **low_pos**
    and **high_pos**.
    """

    # ------------------------------------------------------------------------
    # Private traits
    # ------------------------------------------------------------------------

    # Number of screen space units per data space unit.
    _scale = Float(1.0)
    # Is the range of the screen space empty?
    _null_screen_range = Bool(False)
    # Is the range of the data space empty?
    _null_data_range = Bool(False)

    # ------------------------------------------------------------------------
    # Public methods
    # ------------------------------------------------------------------------

    def map_screen(self, data_array):
        """map_screen(data_array) -> screen_array

        Overrides AbstractMapper. Maps values from data space into screen space.
        """
        self._compute_scale()
        if self._null_data_range:
            if isinstance(data_array, (tuple, list, ndarray)):
                return full_like(data_array, self.low_pos, dtype=float64)
            else:
                return array([self.low_pos])
        else:
            if not isinstance(data_array, ndarray):
                data_array = array(data_array, ndmin=1)
            return (data_array - self.range.low) * self._scale + self.low_pos

    def map_data(self, screen_val):
        """map_data(screen_val) -> data_val

        Overrides AbstractMapper. Maps values from screen space into data space.
        """
        self._compute_scale()
        if self._null_screen_range:
            return array([self.range.low])
        elif self._null_data_range:
            return array([self.range.low])
        else:
            return (screen_val - self.low_pos) / self._scale + self.range.low

    def map_data_array(self, screen_vals):
        """map_data_array(screen_vals) -> data_vals

        Overrides AbstractMapper. Maps an array of values from screen space
        into data space.
        """
        return self.map_data(screen_vals)

    # ------------------------------------------------------------------------
    # Private methods
    # ------------------------------------------------------------------------

    def _compute_scale(self):
        if self._cache_valid:
            return

        if self.range is None:
            self._cache_valid = False
            return

        r = self.range
        screen_range = self.high_pos - self.low_pos
        data_range = r.high - r.low
        if screen_range == 0.0:
            self._null_screen_range = True
        else:
            self._null_screen_range = False
        if data_range == 0.0:
            self._null_data_range = True
        else:
            self._scale = screen_range / data_range
            # The screen_range might be small enough that dividing by the
            # data_range causes it to go to 0. Explicitly call bool because
            # _scale might also be a numpy scalar and yield another numpy scalar
            # that the Bool trait rejects.
            self._null_data_range = bool(self._scale == 0.0)

        self._cache_valid = True<|MERGE_RESOLUTION|>--- conflicted
+++ resolved
@@ -2,13 +2,7 @@
 Defines the PolarMapper class, which maps from a 1-D region in data space
 into a 1-D output space.
 """
-
-# Major library imports
-<<<<<<< HEAD
-from numpy import array, ndarray
-=======
 from numpy import array, float64, full_like, ndarray
->>>>>>> 3259e05a
 
 # Enthought library imports
 from traits.api import Bool, Float
