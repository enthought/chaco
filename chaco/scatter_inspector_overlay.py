# Major library imports
from numpy import array, asarray

# Enthought library imports
from enable.api import ColorTrait, MarkerTrait
from traits.api import Float, Int, Str, Trait
from traits.observation.events import TraitChangeEvent

# Local, relative imports
from .abstract_overlay import AbstractOverlay
from .scatterplot import render_markers


class ScatterInspectorOverlay(AbstractOverlay):
    """
    Highlights points on a scatterplot as the mouse moves over them.
    Can render the points in a different style, as well as display a
    DataLabel.

    Used in conjuction with ScatterInspector.
    """

    #: The style to use when a point is hovered over
    hover_metadata_name = Str("hover")
    hover_marker = Trait(None, None, MarkerTrait)
    hover_marker_size = Trait(None, None, Int)
    hover_line_width = Trait(None, None, Float)
    hover_color = Trait(None, None, ColorTrait)
    hover_outline_color = Trait(None, None, ColorTrait)

    #: The style to use when a point has been selected by a click
    selection_metadata_name = Str("selections")
    selection_marker = Trait(None, None, MarkerTrait)
    selection_marker_size = Trait(None, None, Int)
    selection_line_width = Trait(None, None, Float)
    selection_color = Trait(None, None, ColorTrait)
    selection_outline_color = Trait(None, None, ColorTrait)

    # For now, implement the equivalent of this Traits 3 feature manually
    # using a series of trait change handlers (defined at the end of the
    # class)
<<<<<<< HEAD
=======
    # @on_trait_change('component.index.metadata_changed,component.value.metadata_changed')
>>>>>>> e9af395b
    def metadata_updated(self, event):
        if self.component is not None:
            self.component.request_redraw()

    def overlay(self, component, gc, view_bounds=None, mode="normal"):
        plot = self.component
        if not plot or not plot.index or not getattr(plot, "value", True):
            return

        for inspect_type in (
            self.hover_metadata_name,
            self.selection_metadata_name,
        ):
            if inspect_type in plot.index.metadata:
                # if hasattr(plot,"value") and not inspect_type in plot.value.metadata:
                #    continue
                index = plot.index.metadata.get(inspect_type, None)

                if index is not None and len(index) > 0:
                    index = asarray(index)
                    index_data = plot.index.get_data()

                    # Only grab the indices which fall within the data range.
                    index = index[index < len(index_data)]

                    # FIXME: In order to work around some problems with the
                    # selection model, we will only use the selection on the
                    # index.  The assumption that they are the same is
                    # implicit, though unchecked, already.
                    # value = plot.value.metadata.get(inspect_type, None)
                    value = index

                    if hasattr(plot, "value"):
                        value_data = plot.value.get_data()
                        screen_pts = plot.map_screen(
                            array([index_data[index], value_data[value]]).T
                        )
                    else:
                        screen_pts = plot.map_screen(index_data[index])

                    if inspect_type == self.selection_metadata_name:
                        prefix = "selection"
                    else:
                        prefix = "hover"
                    self._render_at_indices(gc, screen_pts, prefix)

    def _render_at_indices(self, gc, screen_pts, inspect_type):
        """ screen_pt should always be a list """
        self._render_marker_at_indices(gc, screen_pts, inspect_type)

    def _render_marker_at_indices(self, gc, screen_pts, prefix, sep="_"):
        """ screen_pt should always be a list """
        if len(screen_pts) == 0:
            return

        plot = self.component

        mapped_attribs = ("color", "outline_color", "marker")
        other_attribs = ("marker_size", "line_width")
        kwargs = {}
        for attr in mapped_attribs + other_attribs:
            if attr in mapped_attribs:
                # Resolve the mapped trait
                valname = attr + "_"
            else:
                valname = attr

            tmp = getattr(self, prefix + sep + valname)
            if tmp is not None:
                kwargs[attr] = tmp
            else:
                kwargs[attr] = getattr(plot, valname)

        # If the marker type is 'custom', we have to pass in the custom_symbol
        # kwarg to render_markers.
        if kwargs.get("marker", None) == "custom":
            kwargs["custom_symbol"] = plot.custom_symbol

        with gc:
            gc.clip_to_rect(plot.x, plot.y, plot.width, plot.height)
            render_markers(gc, screen_pts, **kwargs)

    def _draw_overlay(self, gc, view_bounds=None, mode="normal"):
        self.overlay(self.component, gc, view_bounds, mode)

    def _component_changed(self, old, new):
        if old:
            old.observe(self._ds_changed, "index", remove=True)
            if hasattr(old, "value"):
                old.observe(self._ds_changed, "value", remove=True)
        if new:
            for dsname in ("index", "value"):
                if not hasattr(new, dsname):
                    continue
                new.observe(self._ds_changed, dsname)
                if getattr(new, dsname):
                    self._ds_changed(
                        TraitChangeEvent(
                            object=new,
                            name=dsname,
                            old=None,
                            new=getattr(new, dsname),
                        )
                    )

    def _ds_changed(self, event):
        old, new = event.old, event.new
        if old:
<<<<<<< HEAD
            old.observe(self.metadata_updated, 'metadata.items', remove=True)
        if new:
            new.observe(self.metadata_updated, 'metadata.items')
=======
            old.observe(self.metadata_updated, "metadata_changed", remove=True)
        if new:
            new.observe(self.metadata_updated, "metadata_changed")
>>>>>>> e9af395b
<|MERGE_RESOLUTION|>--- conflicted
+++ resolved
@@ -39,10 +39,6 @@
     # For now, implement the equivalent of this Traits 3 feature manually
     # using a series of trait change handlers (defined at the end of the
     # class)
-<<<<<<< HEAD
-=======
-    # @on_trait_change('component.index.metadata_changed,component.value.metadata_changed')
->>>>>>> e9af395b
     def metadata_updated(self, event):
         if self.component is not None:
             self.component.request_redraw()
@@ -151,12 +147,6 @@
     def _ds_changed(self, event):
         old, new = event.old, event.new
         if old:
-<<<<<<< HEAD
             old.observe(self.metadata_updated, 'metadata.items', remove=True)
         if new:
-            new.observe(self.metadata_updated, 'metadata.items')
-=======
-            old.observe(self.metadata_updated, "metadata_changed", remove=True)
-        if new:
-            new.observe(self.metadata_updated, "metadata_changed")
->>>>>>> e9af395b
+            new.observe(self.metadata_updated, 'metadata.items')