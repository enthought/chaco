--- conflicted
+++ resolved
@@ -1,604 +1,3 @@
-<<<<<<< HEAD
-""" Defines the ScatterPlot class, and associated TraitsUI view and helper
-function.
-"""
-
-# Standard library imports
-import itertools
-
-# Major library imports
-from numpy import (
-    around,
-    array,
-    asarray,
-    column_stack,
-    empty,
-    isfinite,
-    isnan,
-    nanargmin,
-    ndarray,
-    sqrt,
-    sum,
-    transpose,
-    where,
-)
-
-# Enthought library imports
-from enable.api import (
-    black_color_trait,
-    ColorTrait,
-    AbstractMarker,
-    CustomMarker,
-    MarkerNameDict,
-    MarkerTrait,
-)
-from kiva.constants import STROKE
-from traits.api import (
-    Any,
-    Array,
-    ArrayOrNone,
-    Bool,
-    Float,
-    Callable,
-    Property,
-    Tuple,
-    Either,
-    cached_property,
-)
-from traitsui.api import View, VGroup, Item
-
-# Local relative imports
-from .base_xy_plot import BaseXYPlot
-from .speedups import scatterplot_gather_points
-from .base import reverse_map_1d
-
-# ------------------------------------------------------------------------------
-# TraitsUI View for customizing a scatter plot.
-# ------------------------------------------------------------------------------
-
-
-class ScatterPlotView(View):
-    """TraitsUI View for customizing a scatter plot."""
-
-    def __init__(self):
-        vgroup = VGroup(
-            Item("marker", label="Marker type"),
-            Item("marker_size", label="Size"),
-            Item("color", label="Color", style="custom"),
-        )
-        super().__init__(vgroup)
-        self.buttons = ["OK", "Cancel"]
-
-
-# ------------------------------------------------------------------------------
-# Helper functions for scatterplot rendering
-# ------------------------------------------------------------------------------
-
-
-def render_markers(
-    gc,
-    points,
-    marker,
-    marker_size,
-    color,
-    line_width,
-    outline_color,
-    custom_symbol=None,
-    debug=False,
-    point_mask=None,
-):
-    """Helper function for a PlotComponent instance to render a
-    set of (x,y) points onto a graphics context.  Currently, it makes some
-    assumptions about the attributes on the plot object; these may be factored
-    out eventually.
-
-    Parameters
-    ----------
-    gc : GraphicsContext
-        The target for rendering the points
-    points : array of (x,y) points
-        The points to render
-    marker : string, class, or instance
-        The type of marker to use for the points
-    marker_size : number
-        The size of the markers
-    color : RGB(A) color
-        The color of the markers
-    line_width : number
-        The width, in pixels, of the marker outline
-    outline_color : RGB(A) color
-        The color of the marker outline
-    custom_symbol : CompiledPath
-        If the marker style is 'custom', this is the symbol
-    point_mask : array of bools
-        The mask specifying which points need to be rendered. The `points`
-        array is already masked
-    """
-
-    if len(points) == 0:
-        return
-
-    # marker can be string, class, or instance
-    if isinstance(marker, str):
-        marker = MarkerNameDict[marker]()
-    elif issubclass(marker, AbstractMarker):
-        marker = marker()
-
-    with gc:
-        gc.set_line_dash(None)
-        if marker.draw_mode == STROKE:
-            # markers with the STROKE draw mode will not be visible
-            # if the line width is zero, so set it to 1
-            if line_width == 0:
-                line_width = 1.0
-            gc.set_stroke_color(color)
-            gc.set_line_width(line_width)
-        else:
-            gc.set_stroke_color(outline_color)
-            gc.set_line_width(line_width)
-            gc.set_fill_color(color)
-
-        gc.begin_path()
-
-        # try to invoke optimized routines if only one size and gc supports
-        if not isinstance(marker_size, ndarray):
-            # try fastest routine
-            if not isinstance(marker, CustomMarker):
-                # get fast renderer, or dummy if not implemented
-                renderer = getattr(gc, "draw_marker_at_points", lambda *a: 0)
-                result = renderer(points, marker_size, marker.kiva_marker)
-                # it worked, we're done
-                if result != 0:
-                    return
-
-            # try next fastest routine
-            if hasattr(gc, "draw_path_at_points"):
-                if not isinstance(marker, CustomMarker):
-                    path = gc.get_empty_path()
-                    marker.add_to_path(path, marker_size)
-                    mode = marker.draw_mode
-                else:
-                    path = custom_symbol
-                    mode = STROKE
-                if not marker.antialias:
-                    gc.set_antialias(False)
-                gc.draw_path_at_points(points, path, mode)
-                return
-
-        if isinstance(marker_size, ndarray):
-            if point_mask is not None:
-                marker_size = marker_size[point_mask]
-        else:
-            marker_size = itertools.repeat(marker_size)
-
-        if not marker.antialias:
-            gc.set_antialias(False)
-        if not isinstance(marker, CustomMarker):
-            for pt, size in zip(points, marker_size):
-                sx, sy = pt
-                with gc:
-                    gc.translate_ctm(sx, sy)
-                    # Kiva GCs have a path-drawing interface
-                    marker.add_to_path(gc, size)
-                    gc.draw_path(marker.draw_mode)
-        else:
-            path = custom_symbol
-            for pt, size in zip(points, marker_size):
-                sx, sy = pt
-                with gc:
-                    gc.translate_ctm(sx, sy)
-                    gc.scale_ctm(size, size)
-                    gc.add_path(path)
-                    gc.draw_path(STROKE)
-
-
-# ------------------------------------------------------------------------------
-# The scatter plot
-# ------------------------------------------------------------------------------
-
-
-class ScatterPlot(BaseXYPlot):
-    """
-    Renders a scatter plot, given an index and value arrays.
-    """
-
-    # The CompiledPath to use if **marker** is set to "custom". This attribute
-    # must be a compiled path for the Kiva context onto which this plot will
-    # be rendered.  Usually, importing kiva.GraphicsContext will do
-    # the right thing.
-    custom_symbol = Any
-
-    # ------------------------------------------------------------------------
-    # Styles on a ScatterPlot
-    # ------------------------------------------------------------------------
-
-    # The type of marker to use.  This is a mapped trait using strings as the
-    # keys.
-    marker = MarkerTrait(requires_redraw=True)
-
-    # The pixel size of the markers, not including the thickness of the outline.
-    # Default value is 4.0.
-    # TODO: for consistency, there should be a size data source and a mapper
-    marker_size = Either(Float, Array, requires_redraw=True)
-
-    # The function which actually renders the markers
-    render_markers_func = Callable(render_markers)
-
-    # The thickness, in pixels, of the outline to draw around the marker.  If
-    # this is 0, no outline is drawn.
-    line_width = Float(1.0, requires_redraw=True)
-
-    # The fill color of the marker.
-    color = black_color_trait(requires_redraw=True)
-
-    # The color of the outline to draw around the marker.
-    outline_color = black_color_trait(requires_redraw=True)
-
-    # The RGBA tuple for rendering lines.  It is always a tuple of length 4.
-    # It has the same RGB values as color_, and its alpha value is the alpha
-    # value of self.color multiplied by self.alpha.
-    effective_color = Property(Tuple, observe=["color", "alpha"])
-
-    # The RGBA tuple for rendering the fill.  It is always a tuple of length 4.
-    # It has the same RGB values as outline_color_, and its alpha value is the
-    # alpha value of self.outline_color multiplied by self.alpha.
-    effective_outline_color = Property(
-        Tuple, observe=["outline_color", "alpha"]
-    )
-
-    # TraitsUI View for customizing the plot.
-    traits_view = ScatterPlotView()
-
-    # ------------------------------------------------------------------------
-    # Selection and selection rendering
-    # A selection on the lot is indicated by setting the index or value
-    # datasource's 'selections' metadata item to a list of indices, or the
-    # 'selection_mask' metadata to a boolean array of the same length as the
-    # datasource.
-    # ------------------------------------------------------------------------
-
-    show_selection = Bool(True)
-
-    selection_marker = MarkerTrait
-
-    selection_marker_size = Float(4.0)
-
-    selection_line_width = Float(1.0)
-
-    selection_color = ColorTrait("yellow")
-
-    selection_outline_color = black_color_trait
-
-    # ------------------------------------------------------------------------
-    # Private traits
-    # ------------------------------------------------------------------------
-
-    _cached_selected_pts = ArrayOrNone(transient=True)
-    _cached_selected_screen_pts = Array(transient=True)
-    _cached_point_mask = Array(transient=True)
-    _cached_selection_point_mask = Array(transient=True)
-    _selection_cache_valid = Bool(False, transient=True)
-
-    # ------------------------------------------------------------------------
-    # Overridden PlotRenderer methods
-    # ------------------------------------------------------------------------
-
-    def map_screen(self, data_array):
-        """Maps an array of data points into screen space and returns it as
-        an array.
-
-        Implements the AbstractPlotRenderer interface.
-        """
-        # data_array is Nx2 array
-        if len(data_array) == 0:
-            return empty(shape=(0,2))
-
-        data_array = asarray(data_array)
-        if len(data_array.shape) == 1:
-            x_ary = data_array[0]
-            y_ary = data_array[1]
-        else:
-            x_ary = data_array[:, 0]
-            y_ary = data_array[:, 1]
-
-        sx = self.index_mapper.map_screen(x_ary)
-        sy = self.value_mapper.map_screen(y_ary)
-        if self.orientation == "h":
-            return column_stack([sx, sy])
-        else:
-            return column_stack([sy, sx])
-
-    def map_data(self, screen_pt, all_values=True):
-        """Maps a screen space point into the "index" space of the plot.
-
-        Overrides the BaseXYPlot implementation, and always returns an
-        array of (index, value) tuples.
-        """
-        x, y = screen_pt
-        if self.orientation == "v":
-            x, y = y, x
-        return array(
-            (self.index_mapper.map_data(x), self.value_mapper.map_data(y))
-        )
-
-    def map_index(
-        self,
-        screen_pt,
-        threshold=0.0,
-        outside_returns_none=True,
-        index_only=False,
-    ):
-        """Maps a screen space point to an index into the plot's index array(s).
-
-        Overrides the BaseXYPlot implementation..
-        """
-        index_data = self.index.get_data()
-        value_data = self.value.get_data()
-
-        if len(value_data) == 0 or len(index_data) == 0:
-            return None
-
-        if index_only and self.index.sort_order != "none":
-            data_pt = self.map_data(screen_pt)[0]
-            # The rest of this was copied out of BaseXYPlot.
-            # We can't just used BaseXYPlot.map_index because
-            # it expect map_data to return a value, not a pair.
-            if (
-                (data_pt < self.index_mapper.range.low)
-                or (data_pt > self.index_mapper.range.high)
-            ) and outside_returns_none:
-                return None
-
-            try:
-                ndx = reverse_map_1d(
-                    index_data, data_pt, self.index.sort_order
-                )
-            except IndexError as e:
-                # if reverse_map raises this exception, it means that data_pt is
-                # outside the range of values in index_data.
-                if outside_returns_none:
-                    return None
-                else:
-                    if data_pt < index_data[0]:
-                        return 0
-                    else:
-                        return len(index_data) - 1
-
-            if threshold == 0.0:
-                # Don't do any threshold testing
-                return ndx
-
-            x = index_data[ndx]
-            y = value_data[ndx]
-            if isnan(x) or isnan(y):
-                return None
-            sx, sy = self.map_screen([x, y])
-            if (threshold == 0.0) or (screen_pt[0] - sx) < threshold:
-                return ndx
-            else:
-                return None
-        else:
-            # Brute force implementation
-            all_data = transpose(array([index_data, value_data]))
-            screen_points = around(self.map_screen(all_data))
-            if len(screen_points) == 0:
-                return None
-            if index_only:
-                distances = abs(screen_points[:, 0] - screen_pt[0])
-            else:
-                delta = screen_points - array([screen_pt])
-                distances = sqrt(sum(delta * delta, axis=1))
-            closest_ndx = nanargmin(distances)
-            if distances[closest_ndx] <= threshold:
-                return closest_ndx
-            else:
-                return None
-
-    # ------------------------------------------------------------------------
-    # Private methods; implements the BaseXYPlot stub methods
-    # ------------------------------------------------------------------------
-
-    def _gather_points_old(self):
-        """
-        Collects the data points that are within the bounds of the plot and
-        caches them
-        """
-        if self._cache_valid and self._selection_cache_valid:
-            return
-
-        if not self.index or not self.value:
-            return
-
-        index, index_mask = self.index.get_data_mask()
-        value, value_mask = self.value.get_data_mask()
-
-        if len(index) == 0 or len(value) == 0 or len(index) != len(value):
-            self._cached_data_pts = []
-            self._cached_point_mask = []
-            self._cache_valid = True
-            return
-
-        index_range_mask = self.index_mapper.range.mask_data(index)
-        value_range_mask = self.value_mapper.range.mask_data(value)
-
-        nan_mask = isfinite(index) & index_mask & isfinite(value) & value_mask
-        point_mask = nan_mask & index_range_mask & value_range_mask
-
-        if not self._cache_valid:
-            if not point_mask.all():
-                points = column_stack([index[point_mask], value[point_mask]])
-            else:
-                points = column_stack([index, value])
-            self._cached_data_pts = points
-            self._cached_point_mask = point_mask
-            self._cache_valid = True
-
-        if not self._selection_cache_valid:
-            indices = None
-            # Check both datasources for metadata
-            # XXX: Only one is used, and if both are defined, then self.index
-            # happens to take precendence.  Perhaps this should be more
-            # structured?  Hopefully, when we create the Selection objects,
-            # we'll have to define a small algebra about how they are combined,
-            # and this will fall out...
-            point_mask = point_mask.copy()
-            for ds in (self.index, self.value):
-                if ds.metadata.get("selection_masks", None) is not None:
-                    try:
-                        for mask in ds.metadata["selection_masks"]:
-                            point_mask &= mask
-                        indices = where(point_mask == True)
-                        points = column_stack([index[indices], value[indices]])
-                    except:
-                        continue
-                elif ds.metadata.get("selections", None) is not None:
-                    try:
-                        indices = ds.metadata["selections"]
-                        point_mask = point_mask[indices]
-                        points = column_stack([index[indices], value[indices]])
-                    except:
-                        continue
-                else:
-                    continue
-
-                self._cached_selection_point_mask = point_mask
-                self._cached_selected_pts = points
-                self._selection_cache_valid = True
-                break
-            else:
-                self._cached_selected_pts = None
-                self._selection_cache_valid = True
-
-    def _gather_points_fast(self):
-        if self._cache_valid and self._selection_cache_valid:
-            return
-
-        if not self.index or not self.value:
-            return
-
-        index, index_mask = self.index.get_data_mask()
-        value, value_mask = self.value.get_data_mask()
-
-        index_range = self.index_mapper.range
-        value_range = self.value_mapper.range
-
-        kw = {}
-        for axis in ("index", "value"):
-            ds = getattr(self, axis)
-            if ds.metadata.get("selections", None) is not None:
-                kw[axis + "_sel"] = ds.metadata["selections"]
-            if ds.metadata.get("selection_mask", None) is not None:
-                kw[axis + "_sel_mask"] = ds.metadata["selection_mask"]
-
-        points, selections = scatterplot_gather_points(
-            index,
-            index_range.low,
-            index_range.high,
-            value,
-            value_range.low,
-            value_range.high,
-            index_mask=index_mask,
-            value_mask=value_mask,
-            **kw
-        )
-
-        if not self._cache_valid:
-            self._cached_data_pts = points
-            self._cache_valid = True
-
-        if not self._selection_cache_valid:
-            if selections is not None and len(selections) > 0:
-                self._cached_selected_pts = points[selections]
-                self._selection_cache_valid = True
-            else:
-                self._cached_selected_pts = None
-                self._selection_cache_valid = True
-
-    def _gather_points(self):
-        # self._gather_points_fast()
-        self._gather_points_old()
-
-    def _render(self, gc, points, icon_mode=False):
-        """
-        This same method is used both to render the scatterplot and to
-        draw just the iconified version of this plot, with the latter
-        simply requiring that a few steps be skipped.
-        """
-
-        if not icon_mode:
-            gc.save_state()
-            gc.clip_to_rect(self.x, self.y, self.width, self.height)
-
-        self.render_markers_func(
-            gc,
-            points,
-            self.marker,
-            self.marker_size,
-            self.effective_color,
-            self.line_width,
-            self.effective_outline_color,
-            self.custom_symbol,
-            point_mask=self._cached_point_mask,
-        )
-
-        if (
-            self._cached_selected_pts is not None
-            and len(self._cached_selected_pts) > 0
-        ):
-            sel_pts = self.map_screen(self._cached_selected_pts)
-            self.render_markers_func(
-                gc,
-                sel_pts,
-                self.selection_marker,
-                self.selection_marker_size,
-                self.selection_color_,
-                self.selection_line_width,
-                self.selection_outline_color_,
-                self.custom_symbol,
-                point_mask=self._cached_point_mask,
-            )
-
-        if not icon_mode:
-            # Draw the default axes, if necessary
-            self._draw_default_axes(gc)
-            gc.restore_state()
-
-    def _render_icon(self, gc, x, y, width, height):
-        point = array([x + width / 2, y + height / 2])
-        self._render(gc, [point], icon_mode=True)
-
-    # ------------------------------------------------------------------------
-    # Event handlers
-    # ------------------------------------------------------------------------
-
-    def _either_metadata_updated(self, event):
-        if self.show_selection:
-            # Only redraw when we are showing the selection. Otherwise, there
-            # is nothing to update in response to this event.
-            self._selection_cache_valid = False
-            self.invalidate_draw()
-            self.request_redraw()
-
-    # ------------------------------------------------------------------------
-    # Defaults
-    # ------------------------------------------------------------------------
-
-    def _marker_size_default(self):
-        return 4.0
-
-    # ------------------------------------------------------------------------
-    # Properties
-    # ------------------------------------------------------------------------
-
-    @cached_property
-    def _get_effective_color(self):
-        if len(self.color_) == 4:
-            edge_alpha = self.color_[-1]
-        else:
-            edge_alpha = 1.0
-        c = self.color_[:3] + (edge_alpha * self.alpha,)
-        return c
-=======
 # (C) Copyright 2006-2021 Enthought, Inc., Austin, TX
 # All rights reserved.
 #
@@ -613,7 +12,6 @@
 from chaco.plots.scatterplot import (  # noqa: F401
     render_markers, ScatterPlot, ScatterPlotView
 )
->>>>>>> 2899f738
 
 warnings.warn(
     "Importing render_markers, ScatterPlot, or ScatterPlotView from this "
