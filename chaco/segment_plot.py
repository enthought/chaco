# (C) Copyright 2006-2021 Enthought, Inc., Austin, TX
# All rights reserved.
#
# This software is provided without warranty under the terms of the BSD
# license included in LICENSE.txt and may be redistributed only under
# the conditions described in the aforementioned license. The license
# is also available online at http://www.enthought.com/licenses/BSD.txt
#
# Thanks for using Enthought open source!
import warnings

from chaco.plots.segment_plot import (  # noqa: F401
    ColormappedSegmentPlot, SegmentPlot
)

<<<<<<< HEAD
from chaco.abstract_colormap import AbstractColormap
from chaco.abstract_data_source import AbstractDataSource
from chaco.abstract_mapper import AbstractMapper
from chaco.base import point_dtype, rgba_dtype
from chaco.base_xy_plot import BaseXYPlot


class SegmentPlot(BaseXYPlot):
    """ Plot that draws a collection of line segments. """

    #: The single color to use when color_by_data is False.
    color = black_color_trait(redraw=True)

    #: The thickness of the line.
    line_width = Float(1.0, redraw=True)

    #: The line dash style.
    line_style = LineStyle(redraw=True)

    #: The rendering style of the segment plot.
    #:
    #: line
    #:    "Normal" direct connection between start and end points.
    #: orthogonal
    #:    Connect the start and end points by two line segments in orthogonal
    #:    directions.
    #: quad
    #:    Connect the start and end points by a quadratic Bezier curve.
    #: cubic
    #:    Connect the start and end points by a cubic Bezier curve.
    #:
    #: For non-linear segments, the tangent at the start matches the
    #: orientation of the plot (ie. horizontal orientation means
    #: a horizontal tangent).
    render_style = Enum("line", "orthogonal", "quad", "cubic")

    #: When rendering certain styles, which orientation to prefer.
    render_orientation = Enum("index", "value")

    #: Whether to draw segments using a constant color or colormapped data.
    color_by_data = Bool(False)

    #: The data to use for the segment color.  Used only when
    #: self.color_by_data is True.
    color_data = Instance(AbstractDataSource, redraw=True)

    #: The color mapper to use for the segment data.  Used only when
    #: self.color_by_data is True.
    color_mapper = Instance(AbstractColormap, redraw=True)

    #: Whether to draw segments using a constant width or mapped width.
    width_by_data = Bool(False, redraw=True)

    #: The data to use for segment width.  Used only when self.width_by_data
    #: is True.
    width_data = Instance(AbstractDataSource, redraw=True)

    #: Whether to draw segments using a constant width or mapped width.
    width_mapper = Instance(AbstractMapper, redraw=True)

    #: Whether or not to shade selected segments.
    show_selection = True

    #: the plot data metadata name to watch for selection information
    selection_metadata_name = Str("selections")

    #: The color to use for selected segments.  Not used if color by data.
    selection_color = ColorTrait("yellow")

    #: The alpha fade to use for non-selected segments.
    selection_alpha = Float(0.3)

    #: The width multiple to use for non-selected segments.
    selection_width = Float(1.0)

    #: RGBA values for rendering individual segments, in the case where
    #: color_by_data is True.  This is a length N array with the rgba_dtype
    #: and are computed using the current color or color mapper and color_data,
    #: with the global 'alpha' mixed in.
    effective_colors = Property(
        Array,
        observe=[
            "color_by_data",
            "alpha",
            "color_mapper.updated",
            "color_data.data_changed",
            "alpha",
            "selected_mask",
            "selection_color",
            "selection_alpha",
        ],
    )

    #: The widths of the individual lines in screen units, if mapped to data.
    #: The values are computed with the width mapper.
    screen_widths = Property(
        Array, observe=["width_mapper.updated", "width_data.data_changed"]
    )

    selected_mask = Property(
        observe=["selection_metadata_name", "index.metadata_changed"]
    )

    # These BaseXYPlot methods either don't make sense or aren't currently
    # implemented for this plot type.

    def get_closest_point(self, *args, **kwargs):
        raise NotImplementedError()

    def get_closest_line(self, *args, **kwargs):
        raise NotImplementedError()

    def hittest(self, *args, **kwargs):
        raise NotImplementedError()

    def map_index(self, *args, **kwargs):
        raise NotImplementedError()

    def map_screen(self, data_array):
        """Maps an Nx2x2 array of data points into screen space and returns it
        as an array.

        Implements the AbstractPlotRenderer interface.
        """
        # ensure data_array is an Nx2x2 ndarray
        data_array = np.asarray(data_array)
        data_array = data_array.reshape(-1, 2, 2)

        if len(data_array) == 0:
            return np.empty(shape=(0, 2, 2))

        x_ary, y_ary = np.transpose(data_array)

        sx = self.index_mapper.map_screen(x_ary)
        sy = self.value_mapper.map_screen(y_ary)
        if self.orientation == "h":
            return np.transpose(np.array((sx, sy)))
        else:
            return np.transpose(np.array((sy, sx)))

    def _gather_points(self):
        """Collects the data points that are within the bounds of the plot and
        caches them.
        """
        if self._cache_valid:
            return

        if self.index is None or self.value is None:
            return

        index = self.index.get_data()
        value = self.value.get_data()
        if len(index) == 0 or len(value) == 0 or len(index) != len(value):
            points = np.zeros((0, 2, 2), dtype=np.float64)
        else:
            points = np.column_stack([index, value]).reshape(-1, 2, 2)

        # TODO filter for segments intersecting the visible region

        self._cached_data_pts = points
        self._cache_valid = True

    def _render(self, gc, segments):
        """Render an array of shape (N, 2, 2) of screen-space
        points as a collection of segments.

        """
        if len(segments) == 0:
            # nothing to plot
            return

        colors = self.effective_colors
        widths = self.screen_widths

        with gc:
            gc.clip_to_rect(self.x, self.y, self.width, self.height)
            gc.set_line_dash(self.line_style_)
            gc.set_line_cap(CAP_ROUND)
            starts = segments[:, 0]
            ends = segments[:, 1]
            starts = starts.ravel().view(point_dtype)
            ends = ends.ravel().view(point_dtype)
            if self.render_style == "orthogonal":
                self._render_orthogonal(gc, starts, ends, colors, widths)
            elif self.render_style == "quad":
                self._render_quad(gc, starts, ends, colors, widths)
            elif self.render_style == "cubic":
                self._render_cubic(gc, starts, ends, colors, widths)
            else:
                self._render_line(gc, starts, ends, colors, widths)

    def _render_line(self, gc, starts, ends, colors, widths):
        """ Render straight lines connecting the start point and end point. """
        if len(widths) == 1 and len(colors) == 1 and colors[0]["a"] == 1.0:
            # no alpha, can draw a single unconnected path, faster
            starts = starts.view(float).reshape(-1, 2)
            ends = ends.view(float).reshape(-1, 2)
            gc.set_line_width(widths[0])
            gc.set_stroke_color(colors[0])
            gc.line_set(starts, ends)
            gc.stroke_path()
        else:
            for color, width, start, end in np.broadcast(
                colors, widths, starts, ends
            ):
                gc.set_stroke_color(color)
                gc.set_line_width(float(width))
                gc.move_to(start["x"], start["y"])
                gc.line_to(end["x"], end["y"])
                gc.stroke_path()

    def _render_orthogonal(self, gc, starts, ends, colors, widths):
        """Render orthogonal lines connecting the start point and end point.

        Draw the orthogonal line in the direction determined by the
        orientation.  For horizontal orientation, the horizontal segment is
        drawn first; for vertical orientation the vertical segment is drawn
        first.
        """
        mids = np.empty(len(starts), dtype=point_dtype)
        if self.render_orientation == "index":
            if self.orientation == "h":
                mids["x"] = ends["x"]
                mids["y"] = starts["y"]
            else:
                mids["x"] = starts["x"]
                mids["y"] = ends["y"]
        else:
            if self.orientation == "h":
                mids["x"] = starts["x"]
                mids["y"] = ends["y"]
            else:
                mids["x"] = ends["x"]
                mids["y"] = starts["y"]

        if len(widths) == 1 and len(colors) == 1 and colors[0]["a"] == 1.0:
            # no alpha, can draw a single unconnected path, faster
            starts = starts.view(float).reshape(-1, 2)
            mids = mids.view(float).reshape(-1, 2)
            ends = ends.view(float).reshape(-1, 2)
            gc.set_line_width(widths[0])
            gc.set_stroke_color(colors[0])
            gc.line_set(starts, mids)
            gc.line_set(mids, ends)
            gc.stroke_path()
        else:
            for color, width, start, end, mid in np.broadcast(
                colors, widths, starts, ends, mids
            ):
                gc.set_stroke_color(color)
                gc.set_line_width(float(width))
                gc.move_to(start["x"], start["y"])
                gc.line_to(mid["x"], mid["y"])
                gc.line_to(end["x"], end["y"])
                gc.stroke_path()

    def _render_quad(self, gc, starts, ends, colors, widths):
        """Render quadratic Bezier curves connecting the start and end points.

        Draw the orthogonal line in the direction determined by the plot
        orientation.  For horizontal orientation, the start point tangent is
        horizontal; for vertical orientation the start point tangent is
        vertical.
        """
        mids = np.empty(len(starts), dtype=point_dtype)
        if self.render_orientation == "index":
            if self.orientation == "h":
                mids["x"] = ends["x"]
                mids["y"] = starts["y"]
            else:
                mids["x"] = starts["x"]
                mids["y"] = ends["y"]
        else:
            if self.orientation == "h":
                mids["x"] = starts["x"]
                mids["y"] = ends["y"]
            else:
                mids["x"] = ends["x"]
                mids["y"] = starts["y"]

        if len(widths) == 1 and len(colors) == 1 and colors[0]["a"] == 1.0:
            # no alpha, can draw a single unconnected path, faster
            gc.set_line_width(widths[0])
            gc.set_stroke_color(colors[0])
            for start, end, mid in np.broadcast(starts, ends, mids):
                gc.move_to(start["x"], start["y"])
                gc.quad_curve_to(mid["x"], mid["y"], end["x"], end["y"])
            gc.stroke_path()
        else:
            for color, width, start, end, mid in np.broadcast(
                colors, widths, starts, ends, mids
            ):
                gc.set_stroke_color(color)
                gc.set_line_width(float(width))
                gc.move_to(start["x"], start["y"])
                gc.quad_curve_to(mid["x"], mid["y"], end["x"], end["y"])
                gc.stroke_path()

    def _render_cubic(self, gc, starts, ends, colors, widths):
        """Render quadratic Bezier curves connecting the start and end points.

        Draw the orthogonal line in the direction determined by the plot
        orientation.  For horizontal orientation, the start point and end
        point tangents is are horizontal; for vertical orientation the start
        and end point tangents are vertical.
        """
        mids_1 = np.empty(len(starts), dtype=point_dtype)
        mids_2 = np.empty(len(starts), dtype=point_dtype)
        if self.render_orientation == "index":
            if self.orientation == "h":
                mids_1["x"] = (starts["x"] + ends["x"]) / 2
                mids_1["y"] = starts["y"]
                mids_2["x"] = mids_1["x"]
                mids_2["y"] = ends["y"]
            else:
                mids_1["x"] = starts["x"]
                mids_1["y"] = (starts["y"] + ends["y"]) / 2
                mids_2["x"] = ends["x"]
                mids_2["y"] = mids_1["y"]
        else:
            if self.orientation == "h":
                mids_1["x"] = starts["x"]
                mids_1["y"] = (starts["y"] + ends["y"]) / 2
                mids_2["x"] = ends["x"]
                mids_2["y"] = mids_1["y"]
            else:
                mids_1["x"] = (starts["x"] + ends["x"]) / 2
                mids_1["y"] = starts["y"]
                mids_2["x"] = mids_1["x"]
                mids_2["y"] = ends["y"]

        if len(widths) == 1 and len(colors) == 1 and colors[0]["a"] == 1.0:
            # no alpha, can draw a single unconnected path, faster
            gc.set_line_width(widths[0])
            gc.set_stroke_color(colors[0])
            for start, end, mid_1, mid_2 in np.broadcast(
                starts, ends, mids_1, mids_2
            ):
                gc.move_to(start["x"], start["y"])
                gc.curve_to(
                    mid_1["x"],
                    mid_1["y"],
                    mid_2["x"],
                    mid_2["y"],
                    end["x"],
                    end["y"],
                )
            gc.stroke_path()
        else:
            for color, width, start, end, mid_1, mid_2 in np.broadcast(
                colors, widths, starts, ends, mids_1, mids_2
            ):
                gc.set_stroke_color(color)
                gc.set_line_width(float(width))
                gc.move_to(start["x"], start["y"])
                gc.curve_to(
                    mid_1["x"],
                    mid_1["y"],
                    mid_2["x"],
                    mid_2["y"],
                    end["x"],
                    end["y"],
                )
                gc.stroke_path()

    def _render_icon(self, gc, x, y, width, height):
        """Renders a representation of this plot as an icon into the box
        defined by the parameters.

        Used by the legend.
        """
        with gc:
            gc.set_stroke_color(self.color_)
            gc.set_line_width(self.line_width)
            if hasattr(self, "line_style_"):
                gc.set_line_dash(self.line_style_)
            gc.move_to(x, y)
            gc.line_to(width, height)

    @observe(
        "alpha, color_data:data_changed, color_mapper:updated, "
        "width_data:data_changed, width_mapper.updated, +redraw"
    )
    def _attributes_updated(self, event):
        self.invalidate_draw()
        self.request_redraw()

    @cached_property
    def _get_effective_colors(self):
        if self.color_by_data:
            color_data = self.color_data.get_data()
            colors = self.color_mapper.map_screen(color_data)
        else:
            if self.selected_mask is not None:
                colors = np.ones((len(self.selected_mask), 4))
                colors[
                    self.selected_mask, : len(self.selection_color_)
                ] = self.selection_color_
                colors[~self.selected_mask, : len(self.color_)] = self.color_
            else:
                colors = np.ones((1, 4))
                colors[:, : len(self.color_)] = self.color_

        if colors.shape[-1] == 4:
            colors[:, -1] *= self.alpha
        else:
            colors = np.column_stack(
                [colors, np.full(len(colors), self.alpha)]
            )

        if self.selected_mask is not None:
            colors[~self.selected_mask, -1] *= self.selection_alpha

        colors = colors.astype(np.float32).view(rgba_dtype)
        colors.shape = (-1,)

        return colors

    @cached_property
    def _get_screen_widths(self):
        if self.width_by_data:
            width_data = self.width_data.get_data()
            widths = self.width_mapper.map_screen(width_data)
        else:
            widths = np.array([self.line_width])

        return widths

    @cached_property
    def _get_selected_mask(self):
        name = self.selection_metadata_name
        md = self.index.metadata
        selection = md.get(name)
        if selection is not None and len(selection) > 0:
            selected_mask = selection[0]
            return selected_mask
        return None


class ColormappedSegmentPlot(SegmentPlot):

    color_by_data = True
=======
warnings.warn(
    "Importing ColormappedSegmentPlot or SegmentPlot from this module is "
    "deprecated. Please use chaco.api or chaco.plots.api instead. This module "
    "will be removed in the next major release.",
    DeprecationWarning,
    stacklevel=2,
)
>>>>>>> 2899f738
<|MERGE_RESOLUTION|>--- conflicted
+++ resolved
@@ -13,455 +13,10 @@
     ColormappedSegmentPlot, SegmentPlot
 )
 
-<<<<<<< HEAD
-from chaco.abstract_colormap import AbstractColormap
-from chaco.abstract_data_source import AbstractDataSource
-from chaco.abstract_mapper import AbstractMapper
-from chaco.base import point_dtype, rgba_dtype
-from chaco.base_xy_plot import BaseXYPlot
-
-
-class SegmentPlot(BaseXYPlot):
-    """ Plot that draws a collection of line segments. """
-
-    #: The single color to use when color_by_data is False.
-    color = black_color_trait(redraw=True)
-
-    #: The thickness of the line.
-    line_width = Float(1.0, redraw=True)
-
-    #: The line dash style.
-    line_style = LineStyle(redraw=True)
-
-    #: The rendering style of the segment plot.
-    #:
-    #: line
-    #:    "Normal" direct connection between start and end points.
-    #: orthogonal
-    #:    Connect the start and end points by two line segments in orthogonal
-    #:    directions.
-    #: quad
-    #:    Connect the start and end points by a quadratic Bezier curve.
-    #: cubic
-    #:    Connect the start and end points by a cubic Bezier curve.
-    #:
-    #: For non-linear segments, the tangent at the start matches the
-    #: orientation of the plot (ie. horizontal orientation means
-    #: a horizontal tangent).
-    render_style = Enum("line", "orthogonal", "quad", "cubic")
-
-    #: When rendering certain styles, which orientation to prefer.
-    render_orientation = Enum("index", "value")
-
-    #: Whether to draw segments using a constant color or colormapped data.
-    color_by_data = Bool(False)
-
-    #: The data to use for the segment color.  Used only when
-    #: self.color_by_data is True.
-    color_data = Instance(AbstractDataSource, redraw=True)
-
-    #: The color mapper to use for the segment data.  Used only when
-    #: self.color_by_data is True.
-    color_mapper = Instance(AbstractColormap, redraw=True)
-
-    #: Whether to draw segments using a constant width or mapped width.
-    width_by_data = Bool(False, redraw=True)
-
-    #: The data to use for segment width.  Used only when self.width_by_data
-    #: is True.
-    width_data = Instance(AbstractDataSource, redraw=True)
-
-    #: Whether to draw segments using a constant width or mapped width.
-    width_mapper = Instance(AbstractMapper, redraw=True)
-
-    #: Whether or not to shade selected segments.
-    show_selection = True
-
-    #: the plot data metadata name to watch for selection information
-    selection_metadata_name = Str("selections")
-
-    #: The color to use for selected segments.  Not used if color by data.
-    selection_color = ColorTrait("yellow")
-
-    #: The alpha fade to use for non-selected segments.
-    selection_alpha = Float(0.3)
-
-    #: The width multiple to use for non-selected segments.
-    selection_width = Float(1.0)
-
-    #: RGBA values for rendering individual segments, in the case where
-    #: color_by_data is True.  This is a length N array with the rgba_dtype
-    #: and are computed using the current color or color mapper and color_data,
-    #: with the global 'alpha' mixed in.
-    effective_colors = Property(
-        Array,
-        observe=[
-            "color_by_data",
-            "alpha",
-            "color_mapper.updated",
-            "color_data.data_changed",
-            "alpha",
-            "selected_mask",
-            "selection_color",
-            "selection_alpha",
-        ],
-    )
-
-    #: The widths of the individual lines in screen units, if mapped to data.
-    #: The values are computed with the width mapper.
-    screen_widths = Property(
-        Array, observe=["width_mapper.updated", "width_data.data_changed"]
-    )
-
-    selected_mask = Property(
-        observe=["selection_metadata_name", "index.metadata_changed"]
-    )
-
-    # These BaseXYPlot methods either don't make sense or aren't currently
-    # implemented for this plot type.
-
-    def get_closest_point(self, *args, **kwargs):
-        raise NotImplementedError()
-
-    def get_closest_line(self, *args, **kwargs):
-        raise NotImplementedError()
-
-    def hittest(self, *args, **kwargs):
-        raise NotImplementedError()
-
-    def map_index(self, *args, **kwargs):
-        raise NotImplementedError()
-
-    def map_screen(self, data_array):
-        """Maps an Nx2x2 array of data points into screen space and returns it
-        as an array.
-
-        Implements the AbstractPlotRenderer interface.
-        """
-        # ensure data_array is an Nx2x2 ndarray
-        data_array = np.asarray(data_array)
-        data_array = data_array.reshape(-1, 2, 2)
-
-        if len(data_array) == 0:
-            return np.empty(shape=(0, 2, 2))
-
-        x_ary, y_ary = np.transpose(data_array)
-
-        sx = self.index_mapper.map_screen(x_ary)
-        sy = self.value_mapper.map_screen(y_ary)
-        if self.orientation == "h":
-            return np.transpose(np.array((sx, sy)))
-        else:
-            return np.transpose(np.array((sy, sx)))
-
-    def _gather_points(self):
-        """Collects the data points that are within the bounds of the plot and
-        caches them.
-        """
-        if self._cache_valid:
-            return
-
-        if self.index is None or self.value is None:
-            return
-
-        index = self.index.get_data()
-        value = self.value.get_data()
-        if len(index) == 0 or len(value) == 0 or len(index) != len(value):
-            points = np.zeros((0, 2, 2), dtype=np.float64)
-        else:
-            points = np.column_stack([index, value]).reshape(-1, 2, 2)
-
-        # TODO filter for segments intersecting the visible region
-
-        self._cached_data_pts = points
-        self._cache_valid = True
-
-    def _render(self, gc, segments):
-        """Render an array of shape (N, 2, 2) of screen-space
-        points as a collection of segments.
-
-        """
-        if len(segments) == 0:
-            # nothing to plot
-            return
-
-        colors = self.effective_colors
-        widths = self.screen_widths
-
-        with gc:
-            gc.clip_to_rect(self.x, self.y, self.width, self.height)
-            gc.set_line_dash(self.line_style_)
-            gc.set_line_cap(CAP_ROUND)
-            starts = segments[:, 0]
-            ends = segments[:, 1]
-            starts = starts.ravel().view(point_dtype)
-            ends = ends.ravel().view(point_dtype)
-            if self.render_style == "orthogonal":
-                self._render_orthogonal(gc, starts, ends, colors, widths)
-            elif self.render_style == "quad":
-                self._render_quad(gc, starts, ends, colors, widths)
-            elif self.render_style == "cubic":
-                self._render_cubic(gc, starts, ends, colors, widths)
-            else:
-                self._render_line(gc, starts, ends, colors, widths)
-
-    def _render_line(self, gc, starts, ends, colors, widths):
-        """ Render straight lines connecting the start point and end point. """
-        if len(widths) == 1 and len(colors) == 1 and colors[0]["a"] == 1.0:
-            # no alpha, can draw a single unconnected path, faster
-            starts = starts.view(float).reshape(-1, 2)
-            ends = ends.view(float).reshape(-1, 2)
-            gc.set_line_width(widths[0])
-            gc.set_stroke_color(colors[0])
-            gc.line_set(starts, ends)
-            gc.stroke_path()
-        else:
-            for color, width, start, end in np.broadcast(
-                colors, widths, starts, ends
-            ):
-                gc.set_stroke_color(color)
-                gc.set_line_width(float(width))
-                gc.move_to(start["x"], start["y"])
-                gc.line_to(end["x"], end["y"])
-                gc.stroke_path()
-
-    def _render_orthogonal(self, gc, starts, ends, colors, widths):
-        """Render orthogonal lines connecting the start point and end point.
-
-        Draw the orthogonal line in the direction determined by the
-        orientation.  For horizontal orientation, the horizontal segment is
-        drawn first; for vertical orientation the vertical segment is drawn
-        first.
-        """
-        mids = np.empty(len(starts), dtype=point_dtype)
-        if self.render_orientation == "index":
-            if self.orientation == "h":
-                mids["x"] = ends["x"]
-                mids["y"] = starts["y"]
-            else:
-                mids["x"] = starts["x"]
-                mids["y"] = ends["y"]
-        else:
-            if self.orientation == "h":
-                mids["x"] = starts["x"]
-                mids["y"] = ends["y"]
-            else:
-                mids["x"] = ends["x"]
-                mids["y"] = starts["y"]
-
-        if len(widths) == 1 and len(colors) == 1 and colors[0]["a"] == 1.0:
-            # no alpha, can draw a single unconnected path, faster
-            starts = starts.view(float).reshape(-1, 2)
-            mids = mids.view(float).reshape(-1, 2)
-            ends = ends.view(float).reshape(-1, 2)
-            gc.set_line_width(widths[0])
-            gc.set_stroke_color(colors[0])
-            gc.line_set(starts, mids)
-            gc.line_set(mids, ends)
-            gc.stroke_path()
-        else:
-            for color, width, start, end, mid in np.broadcast(
-                colors, widths, starts, ends, mids
-            ):
-                gc.set_stroke_color(color)
-                gc.set_line_width(float(width))
-                gc.move_to(start["x"], start["y"])
-                gc.line_to(mid["x"], mid["y"])
-                gc.line_to(end["x"], end["y"])
-                gc.stroke_path()
-
-    def _render_quad(self, gc, starts, ends, colors, widths):
-        """Render quadratic Bezier curves connecting the start and end points.
-
-        Draw the orthogonal line in the direction determined by the plot
-        orientation.  For horizontal orientation, the start point tangent is
-        horizontal; for vertical orientation the start point tangent is
-        vertical.
-        """
-        mids = np.empty(len(starts), dtype=point_dtype)
-        if self.render_orientation == "index":
-            if self.orientation == "h":
-                mids["x"] = ends["x"]
-                mids["y"] = starts["y"]
-            else:
-                mids["x"] = starts["x"]
-                mids["y"] = ends["y"]
-        else:
-            if self.orientation == "h":
-                mids["x"] = starts["x"]
-                mids["y"] = ends["y"]
-            else:
-                mids["x"] = ends["x"]
-                mids["y"] = starts["y"]
-
-        if len(widths) == 1 and len(colors) == 1 and colors[0]["a"] == 1.0:
-            # no alpha, can draw a single unconnected path, faster
-            gc.set_line_width(widths[0])
-            gc.set_stroke_color(colors[0])
-            for start, end, mid in np.broadcast(starts, ends, mids):
-                gc.move_to(start["x"], start["y"])
-                gc.quad_curve_to(mid["x"], mid["y"], end["x"], end["y"])
-            gc.stroke_path()
-        else:
-            for color, width, start, end, mid in np.broadcast(
-                colors, widths, starts, ends, mids
-            ):
-                gc.set_stroke_color(color)
-                gc.set_line_width(float(width))
-                gc.move_to(start["x"], start["y"])
-                gc.quad_curve_to(mid["x"], mid["y"], end["x"], end["y"])
-                gc.stroke_path()
-
-    def _render_cubic(self, gc, starts, ends, colors, widths):
-        """Render quadratic Bezier curves connecting the start and end points.
-
-        Draw the orthogonal line in the direction determined by the plot
-        orientation.  For horizontal orientation, the start point and end
-        point tangents is are horizontal; for vertical orientation the start
-        and end point tangents are vertical.
-        """
-        mids_1 = np.empty(len(starts), dtype=point_dtype)
-        mids_2 = np.empty(len(starts), dtype=point_dtype)
-        if self.render_orientation == "index":
-            if self.orientation == "h":
-                mids_1["x"] = (starts["x"] + ends["x"]) / 2
-                mids_1["y"] = starts["y"]
-                mids_2["x"] = mids_1["x"]
-                mids_2["y"] = ends["y"]
-            else:
-                mids_1["x"] = starts["x"]
-                mids_1["y"] = (starts["y"] + ends["y"]) / 2
-                mids_2["x"] = ends["x"]
-                mids_2["y"] = mids_1["y"]
-        else:
-            if self.orientation == "h":
-                mids_1["x"] = starts["x"]
-                mids_1["y"] = (starts["y"] + ends["y"]) / 2
-                mids_2["x"] = ends["x"]
-                mids_2["y"] = mids_1["y"]
-            else:
-                mids_1["x"] = (starts["x"] + ends["x"]) / 2
-                mids_1["y"] = starts["y"]
-                mids_2["x"] = mids_1["x"]
-                mids_2["y"] = ends["y"]
-
-        if len(widths) == 1 and len(colors) == 1 and colors[0]["a"] == 1.0:
-            # no alpha, can draw a single unconnected path, faster
-            gc.set_line_width(widths[0])
-            gc.set_stroke_color(colors[0])
-            for start, end, mid_1, mid_2 in np.broadcast(
-                starts, ends, mids_1, mids_2
-            ):
-                gc.move_to(start["x"], start["y"])
-                gc.curve_to(
-                    mid_1["x"],
-                    mid_1["y"],
-                    mid_2["x"],
-                    mid_2["y"],
-                    end["x"],
-                    end["y"],
-                )
-            gc.stroke_path()
-        else:
-            for color, width, start, end, mid_1, mid_2 in np.broadcast(
-                colors, widths, starts, ends, mids_1, mids_2
-            ):
-                gc.set_stroke_color(color)
-                gc.set_line_width(float(width))
-                gc.move_to(start["x"], start["y"])
-                gc.curve_to(
-                    mid_1["x"],
-                    mid_1["y"],
-                    mid_2["x"],
-                    mid_2["y"],
-                    end["x"],
-                    end["y"],
-                )
-                gc.stroke_path()
-
-    def _render_icon(self, gc, x, y, width, height):
-        """Renders a representation of this plot as an icon into the box
-        defined by the parameters.
-
-        Used by the legend.
-        """
-        with gc:
-            gc.set_stroke_color(self.color_)
-            gc.set_line_width(self.line_width)
-            if hasattr(self, "line_style_"):
-                gc.set_line_dash(self.line_style_)
-            gc.move_to(x, y)
-            gc.line_to(width, height)
-
-    @observe(
-        "alpha, color_data:data_changed, color_mapper:updated, "
-        "width_data:data_changed, width_mapper.updated, +redraw"
-    )
-    def _attributes_updated(self, event):
-        self.invalidate_draw()
-        self.request_redraw()
-
-    @cached_property
-    def _get_effective_colors(self):
-        if self.color_by_data:
-            color_data = self.color_data.get_data()
-            colors = self.color_mapper.map_screen(color_data)
-        else:
-            if self.selected_mask is not None:
-                colors = np.ones((len(self.selected_mask), 4))
-                colors[
-                    self.selected_mask, : len(self.selection_color_)
-                ] = self.selection_color_
-                colors[~self.selected_mask, : len(self.color_)] = self.color_
-            else:
-                colors = np.ones((1, 4))
-                colors[:, : len(self.color_)] = self.color_
-
-        if colors.shape[-1] == 4:
-            colors[:, -1] *= self.alpha
-        else:
-            colors = np.column_stack(
-                [colors, np.full(len(colors), self.alpha)]
-            )
-
-        if self.selected_mask is not None:
-            colors[~self.selected_mask, -1] *= self.selection_alpha
-
-        colors = colors.astype(np.float32).view(rgba_dtype)
-        colors.shape = (-1,)
-
-        return colors
-
-    @cached_property
-    def _get_screen_widths(self):
-        if self.width_by_data:
-            width_data = self.width_data.get_data()
-            widths = self.width_mapper.map_screen(width_data)
-        else:
-            widths = np.array([self.line_width])
-
-        return widths
-
-    @cached_property
-    def _get_selected_mask(self):
-        name = self.selection_metadata_name
-        md = self.index.metadata
-        selection = md.get(name)
-        if selection is not None and len(selection) > 0:
-            selected_mask = selection[0]
-            return selected_mask
-        return None
-
-
-class ColormappedSegmentPlot(SegmentPlot):
-
-    color_by_data = True
-=======
 warnings.warn(
     "Importing ColormappedSegmentPlot or SegmentPlot from this module is "
     "deprecated. Please use chaco.api or chaco.plots.api instead. This module "
     "will be removed in the next major release.",
     DeprecationWarning,
     stacklevel=2,
-)
->>>>>>> 2899f738
+)