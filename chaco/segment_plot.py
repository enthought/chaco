--- conflicted
+++ resolved
@@ -114,11 +114,7 @@
     )
 
     selected_mask = Property(
-<<<<<<< HEAD
         observe=['selection_metadata_name', 'index.metadata.items']
-=======
-        depends_on=["selection_metadata_name", "index.metadata_changed"]
->>>>>>> e9af395b
     )
 
     # These BaseXYPlot methods either don't make sense or aren't currently
