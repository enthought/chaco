"""
Contains the logic behind creating and configuring new plots
from a set of user-supplied arguments.
"""

# Standard library imports
import io
import re

# Major library imports
from numpy import all, array, arange, asarray, reshape, shape, transpose

# Chaco imports
from chaco.plot_factory import create_line_plot, create_scatter_plot
from chaco.array_data_source import ArrayDataSource
from chaco.image_data import ImageData

from chaco.tools.highlight_tool import HighlightTool


# Local relative imports
from .chaco_shell_error import ChacoShellError


# Normally I don't define an __all__, but this lets us distinguish
# the top level plot-producing functions from the various helper
# functions.
__all__ = [
    "do_plot",
    "do_imshow",
    "do_pcolor",
    "do_contour",
    "do_plotv",
    "SizeMismatch",
]


# -----------------------------------------------------------------------------
# Exceptions
# -----------------------------------------------------------------------------


class SizeMismatch(ChacoShellError):
    pass


# -----------------------------------------------------------------------------
# Utility functions
# -----------------------------------------------------------------------------


def is1D(a):
    s = shape(a)
    return (len(s) == 1) or (s[0] == 1) or (s[1] == 1)


def is2D(a):
    return len(shape(a)) == 2


def row(a):
    return reshape(asarray(a), [1, -1])


def col(a):
    return reshape(asarray(a), [-1, 1])


# -----------------------------------------------------------------------------
# Plot commands for chaco-style plotv()
# -----------------------------------------------------------------------------


def do_plotv(session, *args, **kw):
    """Creates a list of plots from the data in ``*args`` and options in
    ``**kw``, according to the docstring on commands.plot().
    """

    sort = kw.get("sort", "none")
    sources_list = make_data_sources(session, sort, *args)

    plot_type = kw.get("type", "line")
    if plot_type == "scatter":
        plots = [create_scatter_plot(sources) for sources in sources_list]
    elif plot_type == "line":
        plots = [create_line_plot(sources) for sources in sources_list]
    else:
        raise ChacoShellError("Unknown plot type '%s'." % plot_type)

    for plot in plots:
        plot.orientation = kw.get("orientation", "h")

    return plots


def make_data_sources(session, index_sort="none", *args):
    """Given a list of arguments, returns a list of (index, value) datasources
    to create plots from.
    """
    # Make sure everything is a numpy array
    data = []
    for arg in args:
        if isinstance(arg, list) or isinstance(arg, tuple):
            data.append(array(arg))
        else:
            data.append(arg)

    if len(data) == 0:
        raise ChacoShellError("Insufficient data for plot.")

    # 1D array(s)
    if len(data[0].shape) == 1:
        if len(data) == 1:
            # Only a single array was provided
            index_ds = ArrayDataSource(
                arange(len(data[0])), sort_order="ascending"
            )
            value_ds = ArrayDataSource(data[0], sort_order="none")
            return [(index_ds, value_ds)]

        else:
            # multiple arrays were provided
            index_ds = ArrayDataSource(data[0], sort_order=index_sort)
            return [
                (index_ds, ArrayDataSource(v, sort_order="none"))
                for v in data[1:]
            ]

    # 2D arrays
    elif len(data[0].shape) == 2:
        sources = []
        # Loop over all the 2D arrays
        for ary in data:
            if ary.shape[0] > ary.shape[1]:
                index_ary = ary[:, 0]
                value_arrays = ary[:, 1:]
            else:
                index_ary = ary[0]
                value_arrays = transpose(ary[1:])
            index_ds = ArrayDataSource(index_ary, sort_order=index_sort)
            sources.extend(
                [
                    (index_ds, ArrayDataSource(v, sort_order="none"))
                    for v in value_arrays
                ]
            )
        return sources

    # Not a two-dimensional array, error.
    else:
        raise ChacoShellError(
            "Unable to create plot data sources from array of shape "
            + str(data[1].shape)
            + "."
        )


# -----------------------------------------------------------------------------
# Plot commands for matlab-compatible plot() function
# -----------------------------------------------------------------------------

# Regular expressions for parsing the format string

color_re = re.compile("[ymcrgbwk]")
color_trans = {
    "y": "yellow",
    "m": "magenta",
    "c": "cyan",
    "r": "red",
    "g": "green",
    "b": "blue",
    "w": "white",
    "k": "black",
}

# This one isn't quite right:

marker_re = re.compile("[ox+s^v]|(?:[^-])[.]")
marker_trans = {
    ".": "dot",
    "o": "circle",
    "x": "cross",
    "+": "plus",
    "s": "square",
    "^": "triangle",
    "v": "inverted_triangle",
}

line_re = re.compile("--|-\.|[-:]")
line_trans = {"-": "solid", ":": "dot", "-.": "dot dash", "--": "dash"}


def _process_format(format):
    """
    Converts a format string into a (color, line, marker, marker_color) tuple.
    """
    if format == "":
        return ("black", "solid", None, None)
    color, line, marker, marker_color = "black", None, None, None
    m = color_re.findall(format)
    if len(m) > 0:
        color = marker_color = color_trans[m[0]]
        if len(m) > 1:
            marker_color = color_trans[m[1]]
    m = marker_re.findall(format)
    # The -1 takes care of 'r.', etc:
    if len(m) > 0:
        marker = marker_trans[m[0][-1]]
    m = line_re.findall(format)
    if len(m):
        line = line_trans[m[0]]
    return (color, line, marker, marker_color)


def _process_group(group, plot_data=None):
    """Returns a (x_1D, y_1D, format_str) tuple from an input tuple
    of 1 to 3 elements: (x,y,format_str).

    A PlotData object can be optionally provided to disambiguate the cases
    when exactly two strings are passed in.  The two strings could be the
    names of the x and y datasources, or they could be the name of the y
    datasource and a format string.  By checking the second string against
    the plot_data's list of datasources, the method can determine what it is meant
    to be.
    """
    # Interpret and split the 'group' tuple into x, y, and plotinfo
    plotinfo = ""
    if len(group) == 1:
        y = group[0]
        y_data = plot_data.get_data(y)
        x = plot_data.set_data("", arange(len(y_data)), generate_name=True)
    elif len(group) == 2:
        # There are two possibilities here; a single y was provided along
        # with a format string, or an x and y were provided.  If PlotData
        # was provided, use that to disambiguate; otherwise, assume that the
        # second string is a format string.
        if isinstance(group[1], str):
            if plot_data and group[1] in plot_data.list_data():
                x = group[0]
                y = group[1]
            else:
                plotinfo = group[1]
                y = group[0]
                y_data = plot_data.get_data(y)
                x = plot_data.set_data(
                    "", arange(len(y_data)), generate_name=True
                )
        else:
            x, y = group
    elif len(group) == 3:
        x, y, plotinfo = group
    else:
        raise ChacoShellError(
<<<<<<< HEAD
            "Found too many elements in group while" " constructing plot."
=======
            "Found too many elements in group while constructing plot."
>>>>>>> e9af395b
        )
    return x, y, plotinfo


def _check_sort_order(data):
    diffs = data[1:] - data[:-1]
    if all(diffs >= 0):
        return "ascending"
    elif all(diffs <= 0):
        return "descending"
    else:
        return "none"


def do_plot(plotdata, active_plot, *data_and_formats, **kwtraits):
    """Takes a list of data (arrays or names) and format string arguments
    and creates new plots on the active_plot.  Returns a list of plot names
    on the active plot.
    """
    # The list of data and formats is broken up by format strings,
    # so we break it up by arguments that are strings.
    cur_group = []
    groups = []
    valid_names = plotdata.list_data()
    for arg in data_and_formats:
        if not isinstance(arg, str):
            # an array was passed in
            cur_group.append(plotdata.set_data("", arg, generate_name=True))
        elif arg in valid_names:
            # the name of an existing plotdata item was passed in
            cur_group.append(arg)
        else:
            # String that is not in plotdata is interpreted as a format
            # string, thereby terminating this group
            cur_group.append(arg)
            groups.append(cur_group)
            cur_group = []

    if len(cur_group) > 0:
        groups.append(cur_group)

    # Process the list of groups and create a list of plots;
    # broadcast the keyword traits to all of them.
    plots = []

    for group in groups:
        x, y, format_str = _process_group(group, plot_data=plotdata)
        linecolor, line, marker, markercolor = _process_format(format_str)
        plot_type = []
        format = kwtraits.copy()
        if line is not None:
            plot_type.append("line")
            format["line_style"] = line
            format["color"] = linecolor
        if marker is not None:
            plot_type.append("scatter")
            format["marker"] = marker
            format["color"] = markercolor

        x_sort_order = _check_sort_order(plotdata.get_data(x))
        plots.extend(
            active_plot.plot((x, y), type=",".join(plot_type), **format)
        )

        # Set the sort order
        x_ds = active_plot.datasources[x]
        if isinstance(x_ds, ArrayDataSource):
            x_ds.sort_order = x_sort_order

        # Check to see if the active_plot has a highlighter tool already; if not,
        # then add it.
        for tool in active_plot.tools:
            if isinstance(tool, HighlightTool):
                break
        else:
            active_plot.tools.append(HighlightTool(active_plot))

    return plots


def do_imread(*data, **kwargs):
    """ Returns image file as array. """

    # Check to see if the data given is either a file path or a file object
    if isinstance(data[0], str) or isinstance(data[0], io.IOBase):
        return ImageData.fromfile(data[0])
    else:
        raise ValueError("do_imread takes a string filename")


def do_imshow(plotdata, active_plot, *data, **kwargs):
    """Creates an image plot on the active plot, given either
    a filename or data.
    """

    if len(data) != 1:
        raise ValueError("do_imshow takes one data source")

    x = None
    y = None
    try:
        z = _get_or_create_plot_data(data[0], plotdata)
    except ValueError:
        # z is the name of the file
        # create plot data
        image = do_imread(data[0], *data, **kwargs)
        z = plotdata.set_data("", image, generate_name=True)

    plot_list = [active_plot.img_plot(z, xbounds=x, ybounds=y, **kwargs)]

    return plot_list


def do_pcolor(plotdata, colormap, active_plot, *data, **kwargs):
    """Creates a pseudocolor image plot on the active plot, given a 2-D
    scalar data and a colormap.
    """

    # if we get just one data source, it is assumed to be the scalar field
    if len(data) == 1:
        x = None
        y = None
        z = _get_or_create_plot_data(data[0], plotdata)

    # three data sources means we got x-y grid data of some sort, too
    elif len(data) == 3:
        x = _get_or_create_plot_data(data[0], plotdata)
        y = _get_or_create_plot_data(data[1], plotdata)
        z = _get_or_create_plot_data(data[2], plotdata)
    else:
        raise ValueError("do_pcolor takes one or three data sources")

    plot_list = [
        active_plot.img_plot(
            z, xbounds=x, ybounds=y, colormap=colormap, **kwargs
        )
    ]
    return plot_list


def do_contour(plotdata, colormap, active_plot, type, *data, **kwargs):
    """Creates a contour plot on the active plot, given a 2-D
    scalar data and a colormap.
    """

    # if we get just one data source, it is assumed to be the scalar field
    if len(data) == 1:
        x = None
        y = None
        z = _get_or_create_plot_data(data[0], plotdata)

    # three data sources means we got x-y grid data of some sort, too
    elif len(data) == 3:
        x = _get_or_create_plot_data(data[0], plotdata)
        y = _get_or_create_plot_data(data[1], plotdata)
        z = _get_or_create_plot_data(data[2], plotdata)

    else:
        raise ValueError("do_contour takes one or three data sources")

    # we have to do slightly different calls here because of the different
    # handling of colormaps
    if type is "poly":
        plot_list = [
            active_plot.contour_plot(
                z, type, xbounds=x, ybounds=y, poly_cmap=colormap, **kwargs
            )
        ]
    else:
        plot_list = [
            active_plot.contour_plot(
                z, type, xbounds=x, ybounds=y, colors=colormap, **kwargs
            )
        ]

    return plot_list


def _get_or_create_plot_data(data, plotdata):
    """Create a new name for `data` if necessary, or check it is a valid name."""
    valid_names = plotdata.list_data()

    if not isinstance(data, str):
        name = plotdata.set_data("", data, generate_name=True)
    else:
        if data not in valid_names:
            msg = "{} is not an existing name for plot data"
            raise ValueError(msg.format(data))

        name = data

    return name<|MERGE_RESOLUTION|>--- conflicted
+++ resolved
@@ -251,11 +251,7 @@
         x, y, plotinfo = group
     else:
         raise ChacoShellError(
-<<<<<<< HEAD
-            "Found too many elements in group while" " constructing plot."
-=======
             "Found too many elements in group while constructing plot."
->>>>>>> e9af395b
         )
     return x, y, plotinfo
 
