"""
Tests of ArrayDataSource behavior.
"""

<<<<<<< HEAD
from __future__ import absolute_import, division, print_function, unicode_literals

import unittest
=======
import pickle
>>>>>>> 6ba47ecd

import unittest2 as unittest
from numpy import arange, array, allclose, empty, isnan, nan, ones
from numpy.testing import assert_array_equal
import numpy as np

<<<<<<< HEAD
from chaco.array_data_source import ArrayDataSource
from chaco.point_data_source import PointDataSource
=======
from chaco.api import ArrayDataSource, PointDataSource
from traits.testing.unittest_tools import UnittestTools
>>>>>>> 6ba47ecd


class ArrayDataSourceTestCase(UnittestTools, unittest.TestCase):

    def setUp(self):
        self.myarray = arange(10)
        self.mymask = array([i % 2 for i in self.myarray], dtype=bool)
        self.data_source = ArrayDataSource(self.myarray)

    def test_init_defaults(self):
        data_source = ArrayDataSource()
        assert_array_equal(data_source._data, [])
        self.assertEqual(data_source.value_dimension, "scalar")
        self.assertEqual(data_source.index_dimension, "scalar")
        self.assertEqual(data_source.sort_order, "none")
        self.assertFalse(data_source.is_masked())
        self.assertEqual(data_source.persist_data, True)

    def test_basic_setup(self):
        assert_array_equal(self.myarray, self.data_source._data)
        self.assertEqual(self.data_source.value_dimension, "scalar")
        self.assertEqual(self.data_source.sort_order, "none")
        self.assertFalse(self.data_source.is_masked())

    def test_set_data(self):
        new_array = arange(0, 20, 2)

        with self.assertTraitChanges(self.data_source, 'data_changed',
                                     count=1):
            self.data_source.set_data(new_array)

        assert_array_equal(new_array, self.data_source._data)
        self.assertEqual(self.data_source.get_bounds(), (0, 18))
        self.assertEqual(self.data_source.sort_order, "none")

    def test_set_data_ordered(self):
        new_array = arange(20, 0, -2)

        with self.assertTraitChanges(self.data_source, 'data_changed',
                                     count=1):
            self.data_source.set_data(new_array, sort_order='descending')

        assert_array_equal(new_array, self.data_source._data)
        self.assertEqual(self.data_source.get_bounds(), (2, 20))
        self.assertEqual(self.data_source.sort_order, "descending")

    def test_set_mask(self):
        with self.assertTraitChanges(self.data_source, 'data_changed',
                                     count=1):
            self.data_source.set_mask(self.mymask)

        assert_array_equal(self.myarray, self.data_source._data)
        assert_array_equal(self.mymask, self.data_source._cached_mask)
        self.assertTrue(self.data_source.is_masked())
        self.assertEqual(self.data_source.get_bounds(), (0, 9))

    def test_remove_mask(self):
        self.data_source.set_mask(self.mymask)
        self.assertTrue(self.data_source.is_masked())

        with self.assertTraitChanges(self.data_source, 'data_changed',
                                     count=1):
            self.data_source.remove_mask()

        assert_array_equal(self.myarray, self.data_source._data)
        self.assertIsNone(self.data_source._cached_mask, None)
        self.assertFalse(self.data_source.is_masked())
        self.assertEqual(self.data_source.get_bounds(), (0, 9))

    def test_get_data(self):
        assert_array_equal(self.myarray, self.data_source.get_data())

    def test_get_data_no_data(self):
        data_source = ArrayDataSource(None)

        assert_array_equal(data_source.get_data(), 0.0)

    def test_get_data_mask(self):
        self.data_source.set_mask(self.mymask)

        data, mask = self.data_source.get_data_mask()
        assert_array_equal(data, self.myarray)
        assert_array_equal(mask, self.mymask)

    @unittest.skip('get_data_mask() fails in this case')
    def test_get_data_mask_no_data(self):
        data_source = ArrayDataSource(None)

        data, mask = data_source.get_data_mask()
        assert_array_equal(data, 0.0)
        assert_array_equal(mask, True)

    def test_get_data_mask_no_mask(self):
        data, mask = self.data_source.get_data_mask()
        assert_array_equal(data, self.myarray)
        assert_array_equal(mask, ones(shape=10, dtype=bool))

    def test_bounds(self):
        # ascending
        bounds = self.data_source.get_bounds()
        self.assertEqual(bounds, (0, 9))

        # descending
        myarray = arange(10)[::-1]
        data_source = ArrayDataSource(myarray, sort_order="descending")
        bounds = data_source.get_bounds()
        self.assertEqual(bounds, (0, 9))

        # no order
        myarray = array([12, 3, 0, 9, 2, 18, 3])
        data_source = ArrayDataSource(myarray, sort_order="none")
        bounds = data_source.get_bounds()
        self.assertEqual(bounds, (0, 18))

    def test_bounds_length_one(self):
        # this is special-cased in the code, so exercise the code path
        data_source = ArrayDataSource(array([1.0]))
        bounds = data_source.get_bounds()
        self.assertEqual(bounds, (1.0, 1.0))

    def test_bounds_length_zero(self):
        # this is special-cased in the code, so exercise the code path
        data_source = ArrayDataSource(array([]))
        bounds = data_source.get_bounds()
        # XXX this is sort of inconsistent with test_bounds_all_nans()
        self.assertEqual(bounds, (0, 0))

    def test_bounds_empty(self):
        data_source = ArrayDataSource()
        bounds = data_source.get_bounds()
        # XXX this is sort of inconsistent with test_bounds_all_nans()
        self.assertEqual(bounds, (0, 0))

    def test_bounds_all_nans(self):
        myarray = empty(10)
        myarray[:] = nan
        sd = ArrayDataSource(myarray)
        bounds = sd.get_bounds()
        self.assertTrue(isnan(bounds[0]))
        self.assertTrue(isnan(bounds[1]))

    def test_bounds_some_nan(self):
        data_source = ArrayDataSource(array([np.nan, 3, 0, 9, np.nan, 18, 3]))
        bounds = data_source.get_bounds()
        self.assertEqual(bounds, (0, 18))

    def test_bounds_negative_inf(self):
        data_source = ArrayDataSource(array([12, 3, -np.inf, 9, 2, 18, 3]))
        bounds = data_source.get_bounds()
        self.assertEqual(bounds, (-np.inf, 18))

    def test_bounds_positive_inf(self):
        data_source = ArrayDataSource(array([12, 3, 0, 9, 2, np.inf, 3]))
        bounds = data_source.get_bounds()
        self.assertEqual(bounds, (0, np.inf))

    def test_bounds_negative_positive_inf(self):
        data_source = ArrayDataSource(array([12, 3, -np.inf, 9, 2, np.inf, 3]))
        bounds = data_source.get_bounds()
        self.assertEqual(bounds, (-np.inf, np.inf))

    def test_bounds_non_numeric(self):
        myarray = np.array([u'abc', u'foo', u'bar', u'def'], dtype=unicode)
        data_source = ArrayDataSource(myarray)
        bounds = data_source.get_bounds()
        self.assertEqual(bounds, (u'abc', u'def'))

    def test_data_size(self):
        # We know that ArrayDataTestCase always returns the exact length of
        # its data
        myarray = arange(913)
        data_source = ArrayDataSource(myarray)
        self.assertEqual(len(myarray), data_source.get_size())

    def test_reverse_map(self):
        # sort_order ascending
        myarray = arange(10)
        data_source = ArrayDataSource(myarray, sort_order='ascending')

        self.assertEqual(data_source.reverse_map(4.0), 4)

        # sort_order descending
        myarray = arange(10)[::-1]
        data_source = ArrayDataSource(myarray, sort_order='descending')

        self.assertEqual(data_source.reverse_map(4.0), 5)

        # sort_order none
        myarray = array([12, 3, 0, 9, 2, 18, 3])
        data_source = ArrayDataSource(myarray, sort_order='none')

        with self.assertRaises(NotImplementedError):
            data_source.reverse_map(3)

    def test_metadata(self):
        self.assertEqual(self.data_source.metadata,
                         {'annotations': [], 'selections': []})

    def test_metadata_changed(self):
        with self.assertTraitChanges(self.data_source, 'metadata_changed',
                                     count=1):
            self.data_source.metadata = {'new_metadata': True}

    def test_metadata_items_changed(self):
        with self.assertTraitChanges(self.data_source, 'metadata_changed',
                                     count=1):
            self.data_source.metadata['new_metadata'] = True

    def test_serialization_state(self):
        state = self.data_source.__getstate__()
        self.assertNotIn('value_dimension', state)
        self.assertNotIn('index_dimension', state)
        self.assertNotIn('persist_data', state)

    @unittest.skip("persist_data probably shouldn't be persisted")
    def test_serialization_state_no_persist(self):
        self.data_source.persist_data = False

        state = self.data_source.__getstate__()
        self.assertNotIn('value_dimension', state)
        self.assertNotIn('index_dimension', state)
        self.assertNotIn('persist_data', state)
        for key in ["_data", "_cached_mask", "_cached_bounds", "_min_index",
                    "_max_index"]:
            self.assertIn(key, state)

    @unittest.skip("I think this is just broken")
    def test_serialization_post_load(self):
        self.data_source.set_mask(self.mymask)

        pickled_data_source = pickle.dumps(self.data_source)
        unpickled_data_source = pickle.loads(pickled_data_source)
        unpickled_data_source._post_load()

        self.assertEqual(unpickled_data_source._cached_bounds, ())
        self.assertEqual(unpickled_data_source._cached_mask, None)

        assert_array_equal(self.data_source.get_data(),
                           unpickled_data_source.get_data())

        mask = unpickled_data_source.get_data_mask()[1]
        assert_array_equal(mask, ones(10))


class PointDataTestCase(unittest.TestCase):
    # Since PointData is mostly the same as ScalarData, the key things to
    # test are functionality that use _compute_bounds() and reverse_map().
    def create_array(self):
        return array(zip(range(10), range(0, 100, 10)))

    def test_basic_set_get(self):
        myarray = self.create_array()
        pd = PointDataSource(myarray)
        self.assertTrue(allclose(myarray, pd._data))
        self.assert_(pd.value_dimension == "point")
        return

    def test_bounds(self):
        myarray = self.create_array()
        pd = PointDataSource(myarray)
        self.assertEqual(pd.get_bounds(), ((0, 0), (9, 90)))
        return


if __name__ == '__main__':
    import nose
    nose.run()<|MERGE_RESOLUTION|>--- conflicted
+++ resolved
@@ -2,26 +2,18 @@
 Tests of ArrayDataSource behavior.
 """
 
-<<<<<<< HEAD
 from __future__ import absolute_import, division, print_function, unicode_literals
 
-import unittest
-=======
 import pickle
->>>>>>> 6ba47ecd
 
 import unittest2 as unittest
 from numpy import arange, array, allclose, empty, isnan, nan, ones
 from numpy.testing import assert_array_equal
 import numpy as np
 
-<<<<<<< HEAD
 from chaco.array_data_source import ArrayDataSource
 from chaco.point_data_source import PointDataSource
-=======
-from chaco.api import ArrayDataSource, PointDataSource
 from traits.testing.unittest_tools import UnittestTools
->>>>>>> 6ba47ecd
 
 
 class ArrayDataSourceTestCase(UnittestTools, unittest.TestCase):
