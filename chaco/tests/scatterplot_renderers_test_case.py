--- conflicted
+++ resolved
@@ -18,14 +18,8 @@
         scatterplot.outer_bounds = list(size)
         gc = PlotGraphicsContext(size)
         gc.render_component(scatterplot)
-<<<<<<< HEAD
         actual = gc.bmp_array[:, :, :]
-        #gc.save('scatter.png')
-        assert(not alltrue(actual == 255))
-=======
-        actual = gc.bmp_array[:,:,:]
         self.assertFalse(alltrue(actual == 255))
->>>>>>> c57fae17
 
     def test_scatter_circle(self):
         """ Coverage test to check circles work """
@@ -38,14 +32,8 @@
         scatterplot.outer_bounds = list(size)
         gc = PlotGraphicsContext(size)
         gc.render_component(scatterplot)
-<<<<<<< HEAD
         actual = gc.bmp_array[:, :, :]
-        #gc.save('scatter.png')
-        assert(not alltrue(actual == 255))
-=======
-        actual = gc.bmp_array[:,:,:]
         self.assertFalse(alltrue(actual == 255))
->>>>>>> c57fae17
 
     def test_scatter_custom(self):
         """ Coverage test to check custom markers work """
@@ -67,14 +55,8 @@
         scatterplot.outer_bounds = list(size)
         gc = PlotGraphicsContext(size)
         gc.render_component(scatterplot)
-<<<<<<< HEAD
         actual = gc.bmp_array[:, :, :]
-        #gc.save('scatter.png')
-        assert(not alltrue(actual == 255))
-=======
-        actual = gc.bmp_array[:,:,:]
         self.assertFalse(alltrue(actual == 255))
->>>>>>> c57fae17
 
     def test_scatter_slow(self):
         """ Coverage test to check multiple marker size works """
@@ -87,14 +69,8 @@
         scatterplot.outer_bounds = list(size)
         gc = PlotGraphicsContext(size)
         gc.render_component(scatterplot)
-<<<<<<< HEAD
         actual = gc.bmp_array[:, :, :]
-        #gc.save('scatter.png')
-        assert(not alltrue(actual == 255))
-=======
-        actual = gc.bmp_array[:,:,:]
         self.assertFalse(alltrue(actual == 255))
->>>>>>> c57fae17
 
 
 if __name__ == "__main__":
