"""
Test of ImageData behavior.
"""

import os

import unittest
from numpy import arange, swapaxes
from numpy.testing import assert_array_equal
from pkg_resources import resource_filename

from chaco.api import ImageData
from traits.testing.unittest_tools import UnittestTools


data_dir = resource_filename("chaco.tests", "data")


class ImageDataTestCase(UnittestTools, unittest.TestCase):
    def setUp(self):
        self.myarray = arange(15).reshape(5, 3, 1)
        self.data_source = ImageData(data=self.myarray)

    def test_init_defaults(self):
        data_source = ImageData()
        assert_array_equal(data_source.data, [])

        # this isn't right -
        # self.assertEqual(data_source.value_dimension, "scalar")
        # self.assertEqual(data_source.image_dimension, "image")

    def test_basic_setup(self):
        assert_array_equal(self.myarray, self.data_source.data)
        # self.assertEqual(self.data_source.value_dimension, "scalar")
        self.assertFalse(self.data_source.is_masked())

    def test_set_data(self):
        new_array = arange(0, 30, 2).reshape(5, 3, 1)

        with self.assertTraitChanges(
            self.data_source, "data_changed", count=1
        ):
            self.data_source.set_data(new_array)

        assert_array_equal(new_array, self.data_source.data)
        self.assertEqual(self.data_source.get_bounds(), (0, 28))

    def test_get_data(self):
        assert_array_equal(self.myarray, self.data_source.get_data())

    def test_get_data_no_data(self):
        data_source = ImageData()

        self.assertIsNone(data_source.get_data())

    def test_get_data_transposed(self):
        myarray = arange(15).reshape(5, 3, 1)
        data_source = ImageData(data=myarray, transposed=True)

        assert_array_equal(swapaxes(myarray, 0, 1), data_source.get_data())

    def test_get_data_mask(self):
        # XXX this is probably not the right thing
        with self.assertRaises(NotImplementedError):
            data, mask = self.data_source.get_data_mask()

    def test_get_data_mask_no_data(self):
        data_source = ImageData()

        # XXX this is probably not the right thing
        with self.assertRaises(NotImplementedError):
            data, mask = data_source.get_data_mask()

    def test_bounds(self):
        bounds = self.data_source.get_bounds()
        self.assertEqual(bounds, (0, 14))

    @unittest.skip("test_bounds_empty() fails in this case")
    def test_bounds_empty(self):
        data_source = ImageData()
        bounds = data_source.get_bounds()
        self.assertEqual(bounds, (0, 0))

    def test_data_size(self):
        self.assertEqual(15, self.data_source.get_size())

    def test_data_size_no_data(self):
        data_source = ImageData()
        self.assertEqual(0, data_source.get_size())

    def test_get_width(self):
        self.assertEqual(3, self.data_source.get_width())

    def test_get_width_transposed(self):
        myarray = arange(15).reshape(5, 3)
        data_source = ImageData(data=myarray, transposed=True)

        self.assertEqual(5, data_source.get_width())

    def test_get_height(self):
        self.assertEqual(5, self.data_source.get_height())

    def test_get_height_transposed(self):
        myarray = arange(15).reshape(5, 3, 1)
        data_source = ImageData(data=myarray, transposed=True)

        self.assertEqual(3, data_source.get_height())

    def test_array_bounds(self):
        self.assertEqual(((0, 3), (0, 5)), self.data_source.get_array_bounds())

    def test_array_bounds_transposed(self):
        myarray = arange(15).reshape(5, 3, 1)
        data_source = ImageData(data=myarray, transposed=True)

        self.assertEqual(((0, 5), (0, 3)), data_source.get_array_bounds())

    def test_fromfile_png_rgb(self):
        # basic smoke test - assume that kiva.image does the right thing
        path = os.path.join(data_dir, "PngSuite", "basn2c08.png")
        data_source = ImageData.fromfile(path)

        self.assertEqual(data_source.value_depth, 3)

    def test_fromfile_png_rgba(self):
        # basic smoke test - assume that kiva.image does the right thing
        path = os.path.join(data_dir, "PngSuite", "basi6a08.png")
        data_source = ImageData.fromfile(path)

        self.assertEqual(data_source.value_depth, 4)

    def test_metadata(self):
<<<<<<< HEAD
        self.assertEqual(self.data_source.metadata,
                         {'annotations': [], 'selections': []})
=======
        self.assertEqual(
            self.data_source.metadata, {"annotations": [], "selections": []}
        )

    def test_metadata_changed(self):
        with self.assertTraitChanges(
            self.data_source, "metadata_changed", count=1
        ):
            self.data_source.metadata = {"new_metadata": True}

    def test_metadata_items_changed(self):
        with self.assertTraitChanges(
            self.data_source, "metadata_changed", count=1
        ):
            self.data_source.metadata["new_metadata"] = True
>>>>>>> e9af395b
<|MERGE_RESOLUTION|>--- conflicted
+++ resolved
@@ -130,23 +130,6 @@
         self.assertEqual(data_source.value_depth, 4)
 
     def test_metadata(self):
-<<<<<<< HEAD
-        self.assertEqual(self.data_source.metadata,
-                         {'annotations': [], 'selections': []})
-=======
         self.assertEqual(
             self.data_source.metadata, {"annotations": [], "selections": []}
-        )
-
-    def test_metadata_changed(self):
-        with self.assertTraitChanges(
-            self.data_source, "metadata_changed", count=1
-        ):
-            self.data_source.metadata = {"new_metadata": True}
-
-    def test_metadata_items_changed(self):
-        with self.assertTraitChanges(
-            self.data_source, "metadata_changed", count=1
-        ):
-            self.data_source.metadata["new_metadata"] = True
->>>>>>> e9af395b
+        )