--- conflicted
+++ resolved
@@ -47,13 +47,8 @@
         view_rectangles = (
             [49, 49, 2, 2],  # Centered pixel intersection
             [49, 49, 3, 3],  # Intersection at 1/3 of view
-<<<<<<< HEAD
-            [49, 49, 2, 3],
-        )  # Intersection at 1/2, 1/3 of view
-=======
             [49, 49, 2, 3],  # Intersection at 1/2, 1/3 of view
         )
->>>>>>> e9af395b
         for view_rect in view_rectangles:
             new_rect = trim_screen_rect(screen_rect, view_rect, FOUR_PIXELS)
             assert_midpoints_equal((new_rect, screen_rect))
@@ -63,13 +58,8 @@
         screen_rect = [1, 1, 1, 1]
         view_rectangles = (
             [1 + offset, 1 + offset, 1, 1],  # Shifted down and right
-<<<<<<< HEAD
-            [1 - offset, 1 - offset, 1, 1],
-        )  # Shifted up and left
-=======
             [1 - offset, 1 - offset, 1, 1],  # Shifted up and left
         )
->>>>>>> e9af395b
         for view_rect in view_rectangles:
             new_rect = trim_screen_rect(screen_rect, view_rect, FOUR_PIXELS)
             assert_equal(new_rect, screen_rect)