import unittest

from numpy import alltrue, arange, array

# Chaco imports
from chaco.api import ArrayPlotData, Plot, DataRange1D, PlotGraphicsContext
from chaco.default_colormaps import viridis


class PlotTestCase(unittest.TestCase):
    def test_plot_from_unsupported_array_shape(self):
        arr = arange(8).reshape(2, 2, 2)
        data = ArrayPlotData(x=arr, y=arr)
        plot = Plot(data)
        self.assertRaises(ValueError, plot.plot, ("x", "y"))

        arr = arange(16).reshape(2, 2, 2, 2)
        data.update_data(x=arr, y=arr)
        self.assertRaises(ValueError, plot.plot, ("x", "y"))

    def test_range_change(self):
        arr = arange(10)
        data = ArrayPlotData(x=arr, y=arr)
        plot = Plot(data)
        renderer_2d = plot.plot(("x", "y"))[0]
        renderer_1d = plot.plot_1d(("x"))[0]
        new_range = DataRange1D()
        old_range = plot.index_range
        self.assertIsNot(old_range, new_range)
        self.assertIs(renderer_2d.index_range, old_range)
        self.assertIs(renderer_1d.index_range, old_range)
        plot.index_range = new_range
        self.assertIs(plot.index_range, new_range)
        self.assertIs(renderer_2d.index_range, new_range)
        self.assertIs(renderer_1d.index_range, new_range)

    def test_segment_plot(self):
        x = arange(10)
        y = arange(1, 11)
        data = ArrayPlotData(x=x, y=y)
        plot = Plot(data)
        plot.plot(("x", "y"), "segment")[0]

        plot.do_layout((250, 250))
        gc = PlotGraphicsContext((250, 250))
        gc.render_component(plot)
        actual = gc.bmp_array[:, :, :]
        self.assertFalse(alltrue(actual == 255))

    def test_segment_plot_color(self):
        x = arange(10)
        y = arange(1, 11)
        c = arange(2, 7)
        data = ArrayPlotData(x=x, y=y, c=c)
        plot = Plot(data)
        plot.plot(("x", "y", "c"), "cmap_segment", color_mapper=viridis)[0]

        plot.do_layout((250, 250))
        gc = PlotGraphicsContext((250, 250))
        gc.render_component(plot)
        actual = gc.bmp_array[:, :, :]
        self.assertFalse(alltrue(actual == 255))

    def test_segment_plot_color_width(self):
        x = arange(10)
        y = arange(1, 11)
        c = arange(2, 7)
        w = arange(3, 8)
        data = ArrayPlotData(x=x, y=y, c=c, w=w)
        plot = Plot(data)
<<<<<<< HEAD
        plot.plot(("x", "y", "c", "w"), "cmap_segment", color_mapper=viridis)[
            0
        ]
=======
        plot.plot(("x", "y", "c", "w"), "cmap_segment", color_mapper=viridis)[0]
>>>>>>> e9af395b

        plot.do_layout((250, 250))
        gc = PlotGraphicsContext((250, 250))
        gc.render_component(plot)
        actual = gc.bmp_array[:, :, :]
        self.assertFalse(alltrue(actual == 255))

    def test_text_plot(self):
        x = arange(10)
        y = arange(1, 11)
        t = array(["one", "two", "three", "four", "five"])
        data = ArrayPlotData(x=x, y=y, t=t)
        plot = Plot(data)
        plot.plot(("x", "y", "t"), "text")[0]

        plot.do_layout((250, 250))
        gc = PlotGraphicsContext((250, 250))
        gc.render_component(plot)
        actual = gc.bmp_array[:, :, :]
        self.assertFalse(alltrue(actual == 255))<|MERGE_RESOLUTION|>--- conflicted
+++ resolved
@@ -68,13 +68,7 @@
         w = arange(3, 8)
         data = ArrayPlotData(x=x, y=y, c=c, w=w)
         plot = Plot(data)
-<<<<<<< HEAD
-        plot.plot(("x", "y", "c", "w"), "cmap_segment", color_mapper=viridis)[
-            0
-        ]
-=======
         plot.plot(("x", "y", "c", "w"), "cmap_segment", color_mapper=viridis)[0]
->>>>>>> e9af395b
 
         plot.do_layout((250, 250))
         gc = PlotGraphicsContext((250, 250))
