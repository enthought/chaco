<<<<<<< HEAD

from __future__ import absolute_import, division, print_function, unicode_literals

import numpy
=======
# Copyright (c) 2005-2014, Enthought, Inc.
# All rights reserved.
#
# This software is provided without warranty under the terms of the BSD
# license included in LICENSE.txt and may be redistributed only
# under the conditions described in the aforementioned license.  The license
# is also available online at http://www.enthought.com/licenses/BSD.txt
# Thanks for using Enthought open source!
#
# Author: Enthought, Inc.
>>>>>>> 86d3bebd

from chaco.grid_mapper import GridMapper
from enable.api import BaseTool, KeySpec
from traits.api import Enum, Float, Instance, Bool, List, Tuple

from .tool_history_mixin import ToolHistoryMixin
from .tool_states import ZoomState, PanState, GroupedToolState, ToolState


class BetterZoom(BaseTool, ToolHistoryMixin):

    # Keys to zoom in/out
    zoom_in_key = Instance(KeySpec, args=("+",), kw={'ignore': ['shift']})
    zoom_out_key = Instance(KeySpec, args=("-",))

    # Keys to zoom in/out in x direction only
    zoom_in_x_key = Instance(KeySpec, args=("Right", "shift"))
    zoom_out_x_key = Instance(KeySpec, args=("Left", "shift"))

    # Keys to zoom in/out in y direction only
    zoom_in_y_key = Instance(KeySpec, args=("Up", "shift"))
    zoom_out_y_key = Instance(KeySpec, args=("Down", "shift"))

    # Key to go to the previous state in the history.
    prev_state_key = Instance(KeySpec, args=("z", "control"))

    # Key to go to the next state in the history.
    next_state_key = Instance(KeySpec, args=("y", "control"))

    # Enable the mousewheel for zooming?
    enable_wheel = Bool(True)

    # if the mouse pointer should be used to control the center
    # of the zoom action
    zoom_to_mouse = Bool(True)

    # if the mouse pointer should be used to control the center
    # of the zoom action even for key events based zoom
    keys_zoom_to_mouse = Bool(True)

    # The axis to which the selection made by this tool is perpendicular. This
    # only applies in 'range' mode.
    axis = Enum("both", "index", "value")

    # The maximum ratio between the original data space bounds and the
    # zoomed-in data space bounds.  If No limit is desired, set to inf
    x_max_zoom_factor = Float(1e5)
    y_max_zoom_factor = Float(1e5)

    # The maximum ratio between the zoomed-out data space bounds and the
    # original bounds.  If No limit is desired, set to -inf
    x_min_zoom_factor = Float(1e-5)
    y_min_zoom_factor = Float(1e-5)

    # The amount to zoom in by. The zoom out will be inversely proportional
    zoom_factor = Float(2.0)

    #: the position to zoom on (usually the mouse location)
    position = Tuple(Float, Float)

    # The zoom factor on each axis
    _index_factor = Float(1.0)
    _value_factor = Float(1.0)

    # inherited from ToolHistoryMixin, but requires instances of ZoomState
    _history = List(ToolState, [ZoomState((1.0, 1.0), (1.0, 1.0))])

    def _do_zoom(self, new_index_factor, new_value_factor):
        if self.zoom_to_mouse:
            location = self.position
            x_map = self._get_x_mapper()
            y_map = self._get_y_mapper()

            cx = (x_map.range.high + x_map.range.low)/2
            if self._index_factor == new_index_factor:
                nextx = cx
            else:
                x = x_map.map_data(location[0])
                nextx = x + (cx - x)*(self._index_factor/new_index_factor)

            cy = (y_map.range.high + y_map.range.low)/2
            if self._value_factor == new_value_factor:
                nexty = cy
            else:
                y = y_map.map_data(location[1])
                nexty = y + (cy - y)*(self._value_factor/new_value_factor)

            pan_state = PanState((cx, cy), (nextx, nexty))
            zoom_state = ZoomState((self._index_factor, self._value_factor),
                                   (new_index_factor, new_value_factor))

            states = GroupedToolState([pan_state, zoom_state])
            states.apply(self)
            self._append_state(states)

        else:

            zoom_state = ZoomState((self._index_factor, self._value_factor),
                                   (new_index_factor, new_value_factor))

            zoom_state.apply(self)
            self._append_state(zoom_state)

    #--------------------------------------------------------------------------
    #  public interface
    #--------------------------------------------------------------------------

    def zoom_in(self, factor=0):
        if factor == 0:
            factor = self.zoom_factor

        new_index_factor = self._index_factor * factor
        new_value_factor = self._value_factor * factor

        if self.axis == 'value':
            new_index_factor = self._index_factor
        elif self.axis == 'index':
            new_value_factor = self._value_factor

        if self.component.orientation == 'h':
            if self._zoom_limit_reached(new_index_factor, 'x'):
                return
            if self._zoom_limit_reached(new_value_factor, 'y'):
                return
        else:
            if self._zoom_limit_reached(new_index_factor, 'y'):
                return
            if self._zoom_limit_reached(new_value_factor, 'x'):
                return
        self._do_zoom(new_index_factor, new_value_factor)

    def zoom_out(self, factor=0):
        if factor == 0:
            factor = self.zoom_factor

        new_index_factor = self._index_factor / factor
        new_value_factor = self._value_factor / factor

        if self.axis == 'value':
            new_index_factor = self._index_factor
        elif self.axis == 'index':
            new_value_factor = self._value_factor

        if self.component.orientation == 'h':
            if self._zoom_limit_reached(new_index_factor, 'x'):
                return
            if self._zoom_limit_reached(new_value_factor, 'y'):
                return
        else:
            if self._zoom_limit_reached(new_index_factor, 'y'):
                return
            if self._zoom_limit_reached(new_value_factor, 'x'):
                return

        self._do_zoom(new_index_factor, new_value_factor)

    def zoom_in_x(self, factor=0):
        if factor == 0:
            factor = self.zoom_factor

        if self.component.orientation == 'h':
            new_index_factor = self._index_factor * factor
            new_value_factor = self._value_factor
            if self._zoom_limit_reached(new_index_factor, 'x'):
                return
        else:
            new_index_factor = self._index_factor
            new_value_factor = self._value_factor * factor
            if self._zoom_limit_reached(new_value_factor, 'x'):
                return

        self._do_zoom(new_index_factor, new_value_factor)

    def zoom_out_x(self, factor=0):
        if factor == 0:
            factor = self.zoom_factor

        if self.component.orientation == 'h':
            new_index_factor = self._index_factor / factor
            new_value_factor = self._value_factor
            if self._zoom_limit_reached(new_index_factor, 'x'):
                return
        else:
            new_index_factor = self._index_factor
            new_value_factor = self._value_factor / factor
            if self._zoom_limit_reached(new_value_factor, 'x'):
                return
        self._do_zoom(new_index_factor, new_value_factor)

    def zoom_in_y(self, factor=0):
        if factor == 0:
            factor = self.zoom_factor

        if self.component.orientation == 'v':
            new_index_factor = self._index_factor * factor
            new_value_factor = self._value_factor
            if self._zoom_limit_reached(new_index_factor, 'y'):
                return
        else:
            new_index_factor = self._index_factor
            new_value_factor = self._value_factor * factor
            if self._zoom_limit_reached(new_value_factor, 'y'):
                return

        self._do_zoom(new_index_factor, new_value_factor)

    def zoom_out_y(self, factor=0):
        if factor == 0:
            factor = self.zoom_factor

        if self.component.orientation == 'v':
            new_index_factor = self._index_factor / factor
            new_value_factor = self._value_factor
            if self._zoom_limit_reached(new_index_factor, 'y'):
                return
        else:
            new_index_factor = self._index_factor
            new_value_factor = self._value_factor / factor
            if self._zoom_limit_reached(new_value_factor, 'y'):
                return

        self._do_zoom(new_index_factor, new_value_factor)

    #--------------------------------------------------------------------------
    #  BaseTool interface
    #--------------------------------------------------------------------------

    def normal_key_pressed(self, event):
        """ Handles a key being pressed when the tool is in the 'normal'
        state.
        """
        if not self.keys_zoom_to_mouse:
            self.position = self._center_screen()
        if self.zoom_in_key.match(event):
            self.zoom_in()
            event.handled = True
        elif self.zoom_out_key.match(event):
            self.zoom_out()
            event.handled = True
        elif self.zoom_in_x_key.match(event):
            self.zoom_in_x(self.zoom_factor)
            event.handled = True
        elif self.zoom_out_x_key.match(event):
            self.zoom_out_x(self.zoom_factor)
            event.handled = True
        elif self.zoom_in_y_key.match(event):
            self.zoom_in_y(self.zoom_factor)
            event.handled = True
        elif self.zoom_out_y_key.match(event):
            self.zoom_out_y(self.zoom_factor)
            event.handled = True

        ToolHistoryMixin.normal_key_pressed(self, event)

        return

    def normal_mouse_wheel(self, event):
        if not self.enable_wheel:
            return

        if event.mouse_wheel != 0:
            if event.mouse_wheel > 0:
                self.zoom_in()
            else:
                self.zoom_out()
            event.handled = True

    def normal_mouse_move(self, event):
        self.position = (event.x, event.y)

    def normal_mouse_enter(self, event):
        """ Try to set the focus to the window when the mouse enters, otherwise
            the keypress events will not be triggered.
        """
        if self.component._window is not None:
            self.component._window._set_focus()

    #--------------------------------------------------------------------------
    #  private interface
    #--------------------------------------------------------------------------

    def _center_screen(self):
        return self.component.bounds[0]/2, self.component.bounds[1]/2

    def _zoom_limit_reached(self, factor, xy_axis):
        """ Returns True if the new low and high exceed the maximum zoom
        limits
        """

        if xy_axis == 'x':
            return not (self.x_min_zoom_factor <=
                        factor <= self.x_max_zoom_factor)
        else:
            return not (self.y_min_zoom_factor <=
                        factor <= self.y_max_zoom_factor)

    def _zoom_in_mapper(self, mapper, factor):

        high = mapper.range.high
        low = mapper.range.low
        range = high-low

        center = (low + high)/2.0

        new_range = range/factor
        mapper.range.high = center + new_range/2
        mapper.range.low = center - new_range/2

    def _get_x_mapper(self):
        if isinstance(self.component.index_mapper, GridMapper):
            if self.component.orientation == "h":
                return self.component.index_mapper._xmapper
            return self.component.index_mapper._ymapper
        else:
            if self.component.orientation == "h":
                return self.component.index_mapper
            return self.component.value_mapper

    def _get_y_mapper(self):
        if isinstance(self.component.index_mapper, GridMapper):
            if self.component.orientation == "h":
                return self.component.index_mapper._ymapper
            return self.component.index_mapper._xmapper
        else:
            if self.component.orientation == "h":
                return self.component.value_mapper
            return self.component.index_mapper

    #--------------------------------------------------------------------------
    #  ToolHistoryMixin interface
    #--------------------------------------------------------------------------

    def _next_state_pressed(self):
        """ Called when the tool needs to advance to the next state in the
        stack.

        The **_history_index** will have already been set to the index
        corresponding to the next state.
        """

        self._current_state().apply(self)

    def _prev_state_pressed(self):
        """ Called when the tool needs to advance to the previous state in the
        stack.

        The **_history_index** will have already been set to the index
        corresponding to the previous state.
        """
        self._history[self._history_index+1].revert(self)

    def _reset_state_pressed(self):
        """ Called when the tool needs to reset its history.

        The history index will have already been set to 0.
        """
        for state in self._history[::-1]:
            state.revert(self)
        self._history = []

    #--------------------------------------------------------------------------
    #  Traits defaults
    #--------------------------------------------------------------------------

    def _position_default(self):
        # center of the component is a sensible default
        return self._center_screen()<|MERGE_RESOLUTION|>--- conflicted
+++ resolved
@@ -1,9 +1,3 @@
-<<<<<<< HEAD
-
-from __future__ import absolute_import, division, print_function, unicode_literals
-
-import numpy
-=======
 # Copyright (c) 2005-2014, Enthought, Inc.
 # All rights reserved.
 #
@@ -14,7 +8,8 @@
 # Thanks for using Enthought open source!
 #
 # Author: Enthought, Inc.
->>>>>>> 86d3bebd
+
+from __future__ import absolute_import, division, print_function, unicode_literals
 
 from chaco.grid_mapper import GridMapper
 from enable.api import BaseTool, KeySpec
