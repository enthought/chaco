--- conflicted
+++ resolved
@@ -669,10 +669,4 @@
                 self.__mapper_changed, old + "_mapper", remove=True
             )
         if new is not None:
-<<<<<<< HEAD
-            self.plot.observe(self.__mapper_changed, new + "_mapper")
-        return
-=======
-            self.plot.on_trait_change(self.__mapper_changed,
-                                      old + "_mapper", remove=True)
->>>>>>> d7885d5d
+            self.plot.observe(self.__mapper_changed, new + "_mapper")