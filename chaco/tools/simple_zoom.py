""" Defines the SimpleZoom class.
"""


import warnings

warnings.warn(
    "SimpleZoom has been deprecated, use ZoomTool", DeprecationWarning
)

from numpy import array

# Enthought library imports
from enable.api import ColorTrait, KeySpec
from traits.api import Bool, Enum, Float, Instance, Int, Str, Trait, Tuple

# Chaco imports
from chaco.abstract_overlay import AbstractOverlay
from .base_zoom_tool import BaseZoomTool
from .tool_history_mixin import ToolHistoryMixin


class SimpleZoom(AbstractOverlay, ToolHistoryMixin, BaseZoomTool):
    """Selects a range along the index or value axis.

    The user left-click-drags to select a region to zoom in.
    Certain keyboard keys are mapped to performing zoom actions as well.

    Implements a basic "zoom stack" so the user move go backwards and forwards
    through previous zoom regions.
    """

    # The selection mode:
    #
    # range:
    #   Select a range across a single index or value axis.
    # box:
    #   Perform a "box" selection on two axes.
    tool_mode = Enum("box", "range")

    # Is the tool always "on"? If True, left-clicking always initiates
    # a zoom operation; if False, the user must press a key to enter zoom mode.
    always_on = Bool(False)

    # Defines a meta-key, that works with always_on to set the zoom mode. This
    # is useful when the zoom tool is used in conjunction with the pan tool.
    always_on_modifier = Enum(None, "shift", "control", "alt")

    # -------------------------------------------------------------------------
    # Zoom control
    # -------------------------------------------------------------------------

    # The axis to which the selection made by this tool is perpendicular. This
    # only applies in 'range' mode.
    axis = Enum("index", "value")

    # -------------------------------------------------------------------------
    # Interaction control
    # -------------------------------------------------------------------------

    # Enable the mousewheel for zooming?
    enable_wheel = Bool(True)

    # The mouse button that initiates the drag.  If "None", then the tool
    # will not respond to drag.  (It can still respond to mousewheel events.)
    drag_button = Enum("left", "right", None)

    # Conversion ratio from wheel steps to zoom factors.
    wheel_zoom_step = Float(1.0)

    # The key press to enter zoom mode, if **always_on** is False.  Has no effect
    # if **always_on** is True.
    enter_zoom_key = Instance(KeySpec, args=("z",))

    # The key press to leave zoom mode, if **always_on** is False.  Has no effect
    # if **always_on** is True.
    exit_zoom_key = Instance(KeySpec, args=("z",))

    # Disable the tool after the zoom is completed?
    disable_on_complete = Bool(True)

    # The minimum amount of screen space the user must select in order for
    # the tool to actually take effect.
    minimum_screen_delta = Int(10)

    # -------------------------------------------------------------------------
    # Appearance properties (for Box mode)
    # -------------------------------------------------------------------------

    # The pointer to use when drawing a zoom box.
    pointer = "magnifier"

    # The color of the selection box.
    color = ColorTrait("lightskyblue")

    # The alpha value to apply to **color** when filling in the selection
    # region.  Because it is almost certainly useless to have an opaque zoom
    # rectangle, but it's also extremely useful to be able to use the normal
    # named colors from Enable, this attribute allows the specification of a
    # separate alpha value that replaces the alpha value of **color** at draw
    # time.
    alpha = Trait(0.4, None, Float)

    # The color of the outside selection rectangle.
    border_color = ColorTrait("dodgerblue")

    # The thickness of selection rectangle border.
    border_size = Int(1)

    # The possible event states of this zoom tool.
    event_state = Enum("normal", "selecting")

    # ------------------------------------------------------------------------
    # Key mappings
    # ------------------------------------------------------------------------

    # The key that cancels the zoom and resets the view to the original defaults.
    cancel_zoom_key = Instance(KeySpec, args=("Esc",))

    # ------------------------------------------------------------------------
    # Private traits
    # ------------------------------------------------------------------------

    # If **always_on** is False, this attribute indicates whether the tool
    # is currently enabled.
    _enabled = Bool(False)

    # the original numerical screen ranges
    _orig_low_setting = Trait(None, Tuple, Float, Str)
    _orig_high_setting = Trait(None, Tuple, Float, Str)

    # The (x,y) screen point where the mouse went down.
    _screen_start = Trait(None, None, Tuple)

    # The (x,,y) screen point of the last seen mouse move event.
    _screen_end = Trait(None, None, Tuple)

    def __init__(self, component=None, *args, **kw):
        # Support AbstractController-style constructors so that this can be
        # handed in the component it will be overlaying in the constructor
        # without using kwargs.
        self.component = component
        super(SimpleZoom, self).__init__(*args, **kw)
        self._reset_state_to_current()
        if self.tool_mode == "range":
            mapper = self._get_mapper()
            self._orig_low_setting = mapper.range.low_setting
            self._orig_high_setting = mapper.range.high_setting
        else:
            x_range = self.component.x_mapper.range
            y_range = self.component.y_mapper.range
            self._orig_low_setting = (x_range.low_setting, y_range.low_setting)
            self._orig_high_setting = (
                x_range.high_setting,
                y_range.high_setting,
            )
        component.observe(self._reset_state_to_current, "index_data_changed")

    def enable(self, event=None):
        """Provides a programmatic way to enable this tool, if
        **always_on** is False.

        Calling this method has the same effect as if the user pressed the
        **enter_zoom_key**.
        """
        if self.component.active_tool != self:
            self.component.active_tool = self
        self._enabled = True
        if event and event.window:
            event.window.set_pointer(self.pointer)

    def disable(self, event=None):
        """Provides a programmatic way to enable this tool, if **always_on**
        is False.

        Calling this method has the same effect as if the user pressed the
        **exit_zoom_key**.
        """
        self.reset()
        self._enabled = False
        if self.component.active_tool == self:
            self.component.active_tool = None
        if event and event.window:
            event.window.set_pointer("arrow")

    def reset(self, event=None):
        """Resets the tool to normal state, with no start or end position."""
        self.event_state = "normal"
        self._screen_start = None
        self._screen_end = None

    def deactivate(self, component):
        """Called when this is no longer the active tool."""
        # Required as part of the AbstractController interface.
        return self.disable()

    def overlay(self, component, gc, view_bounds=None, mode="normal"):
        """Draws this component overlaid on another component.

        Overrides AbstractOverlay.
        """
        if self.event_state == "selecting":
            if self.tool_mode == "range":
                self.overlay_range(component, gc)
            else:
                self.overlay_box(component, gc)

    def overlay_box(self, component, gc):
        """Draws the overlay as a box."""
        if self._screen_start and self._screen_end:
            with gc:
                gc.set_antialias(0)
                gc.set_line_width(self.border_size)
                gc.set_stroke_color(self.border_color_)
                gc.clip_to_rect(
                    component.x, component.y, component.width, component.height
                )
                x, y = self._screen_start
                x2, y2 = self._screen_end
                rect = (x, y, x2 - x + 1, y2 - y + 1)
                if self.color != "transparent":
                    if self.alpha:
                        color = list(self.color_)
                        if len(color) == 4:
                            color[3] = self.alpha
                        else:
                            color += [self.alpha]
                    else:
                        color = self.color_
                    gc.set_fill_color(color)
                    gc.rect(*rect)
                    gc.draw_path()
                else:
                    gc.rect(*rect)
                    gc.stroke_path()

    def overlay_range(self, component, gc):
        """Draws the overlay as a range."""
        axis_ndx = self._determine_axis()
        lower_left = [0, 0]
        upper_right = [0, 0]
        lower_left[axis_ndx] = self._screen_start[axis_ndx]
        lower_left[1 - axis_ndx] = self.component.position[1 - axis_ndx]
        upper_right[axis_ndx] = (
            self._screen_end[axis_ndx] - self._screen_start[axis_ndx]
        )
        upper_right[1 - axis_ndx] = self.component.bounds[1 - axis_ndx]

        with gc:
            gc.set_antialias(0)
            gc.set_alpha(self.alpha)
            gc.set_fill_color(self.color_)
            gc.set_stroke_color(self.border_color_)
            gc.clip_to_rect(
                component.x, component.y, component.width, component.height
            )
            gc.rect(
                lower_left[0], lower_left[1], upper_right[0], upper_right[1]
            )
            gc.draw_path()

    def normal_left_down(self, event):
        """Handles the left mouse button being pressed while the tool is
        in the 'normal' state.

        If the tool is enabled or always on, it starts selecting.
        """
        if self._is_enabling_event(event):
            self._start_select(event)
            event.handled = True

    def normal_right_down(self, event):
        """Handles the right mouse button being pressed while the tool is
        in the 'normal' state.

        If the tool is enabled or always on, it starts selecting.
        """
        if self._is_enabling_event(event):
            self._start_select(event)
            event.handled = True

    def selecting_mouse_move(self, event):
        """Handles the mouse moving when the tool is in the 'selecting' state.

        The selection is extended to the current mouse position.
        """
        self._screen_end = (event.x, event.y)
        self.component.request_redraw()
        event.handled = True

    def selecting_left_up(self, event):
        """Handles the left mouse button being released when the tool is in
        the 'selecting' state.

        Finishes selecting and does the zoom.
        """
        if self.drag_button == "left":
            self._end_select(event)

    def selecting_right_up(self, event):
        """Handles the right mouse button being released when the tool is in
        the 'selecting' state.

        Finishes selecting and does the zoom.
        """
        if self.drag_button == "right":
            self._end_select(event)

    def selecting_mouse_leave(self, event):
        """Handles the mouse leaving the plot when the tool is in the
        'selecting' state.

        Ends the selection operation without zooming.
        """
        self._end_selecting(event)

    def selecting_key_pressed(self, event):
        """Handles a key being pressed when the tool is in the 'selecting'
        state.

        If the key pressed is the **cancel_zoom_key**, then selecting is
        canceled.
        """
        if self.cancel_zoom_key.match(event):
            self._end_selecting(event)
            event.handled = True

    def _start_select(self, event):
        """Starts selecting the zoom region"""
        if self.component.active_tool in (None, self):
            self.component.active_tool = self
        else:
            self._enabled = False
        self._screen_start = (event.x, event.y)
        self._screen_end = None
        self.event_state = "selecting"
        event.window.set_pointer(self.pointer)
        event.window.set_mouse_owner(self, event.net_transform())
        self.selecting_mouse_move(event)

    def _end_select(self, event):
        """Ends selection of the zoom region, adds the new zoom range to
        the zoom stack, and does the zoom.
        """
        self._screen_end = (event.x, event.y)

        start = array(self._screen_start)
        end = array(self._screen_end)

        if sum(abs(end - start)) < self.minimum_screen_delta:
            self._end_selecting(event)
            event.handled = True
            return

        if self.tool_mode == "range":
            mapper = self._get_mapper()
            axis = self._determine_axis()
            low = mapper.map_data(self._screen_start[axis])
            high = mapper.map_data(self._screen_end[axis])

            if low > high:
                low, high = high, low
        else:
            low, high = self._map_coordinate_box(
                self._screen_start, self._screen_end
            )

        new_zoom_range = (low, high)
        self._append_state(new_zoom_range)
        self._do_zoom()
        self._end_selecting(event)
        event.handled = True

    def _end_selecting(self, event=None):
        """Ends selection of zoom region, without zooming."""
        if self.disable_on_complete:
            self.disable(event)
        else:
            self.reset()
        self.component.request_redraw()
        if event and event.window.mouse_owner == self:
            event.window.set_mouse_owner(None)

    def _do_zoom(self):
        """Does the zoom operation.

        This method does not handle zooms triggered by scrolling the mouse wheel.
        Those are handled by `normal_mouse_wheel()`.
        """
        # Sets the bounds on the component using _history_index.
        low, high = self._current_state()
        orig_low, orig_high = self._history[0]

        if self._history_index == 0:
            # Reset to the original range(s).
            if self.tool_mode == "range":
                # "range" mode; reset the one axis.
                mapper = self._get_mapper()
                mapper.range.low_setting = self._orig_low_setting
                mapper.range.high_setting = self._orig_high_setting
            else:
                # "box" mode; reset both axes.
                x_range = self.component.x_mapper.range
                y_range = self.component.y_mapper.range
<<<<<<< HEAD
                (
                    x_range.low_setting,
                    y_range.low_setting,
                ) = self._orig_low_setting
                (
                    x_range.high_setting,
                    y_range.high_setting,
                ) = self._orig_high_setting
=======
                x_range.low_setting, y_range.low_setting = self._orig_low_setting
                x_range.high_setting, y_range.high_setting = self._orig_high_setting
>>>>>>> e9af395b

                # resetting the ranges will allow 'auto' to pick the values
                x_range.reset()
                y_range.reset()

        else:
            # Do a new zoom.
            if self.tool_mode == "range":
                # "range" mode; zoom the one axis.
                mapper = self._get_mapper()
                if self._zoom_limit_reached(
                    orig_low, orig_high, low, high, mapper
                ):
                    self._pop_state()
                    return
                mapper.range.low = low
                mapper.range.high = high
            else:
                # "box" mode; zoom both axes.
                for ndx in (0, 1):
                    mapper = (
                        self.component.x_mapper,
                        self.component.y_mapper,
                    )[ndx]
                    if self._zoom_limit_reached(
                        orig_low[ndx],
                        orig_high[ndx],
                        low[ndx],
                        high[ndx],
                        mapper,
                    ):
                        # pop _current_state off the stack and leave the actual
                        # bounds unmodified.
                        self._pop_state()
                        return
                x_range = self.component.x_mapper.range
                y_range = self.component.y_mapper.range
                x_range.low, y_range.low = low
                x_range.high, y_range.high = high

        self.component.request_redraw()

    def normal_key_pressed(self, event):
        """Handles a key being pressed when the tool is in 'normal' state.

        If the tool is not always on, this method handles turning it on and
        off when the appropriate keys are pressed. Also handles keys to
        manipulate the tool history.
        """
        if not self.always_on:
            if not self._enabled and self.enter_zoom_key.match(event):
                if self.component.active_tool in (None, self):
                    self.component.active_tool = self
                    self._enabled = True
                    event.window.set_pointer(self.pointer)
                else:
                    self._enabled = False
                return
            elif self._enabled and self.exit_zoom_key.match(event):
                self._enabled = False
                event.window.set_pointer("arrow")
                return

        self._history_handle_key(event)

        if event.handled:
            self.component.request_redraw()

    def normal_mouse_wheel(self, event):
        """Handles the mouse wheel being used when the tool is in the 'normal'
        state.

        Scrolling the wheel "up" zooms in; scrolling it "down" zooms out.
        """
        if self.enable_wheel and event.mouse_wheel != 0:
            if event.mouse_wheel > 0:
                # zoom in
                zoom = 1.0 / (1.0 + 0.5 * self.wheel_zoom_step)
            elif event.mouse_wheel < 0:
                # zoom out
                zoom = 1.0 + 0.5 * self.wheel_zoom_step

            # We'll determine the current position of the cursor in screen coordinates,
            # and only afterwards map to dataspace.
            c = self.component
            screenlow_pt, screenhigh_pt = (c.x, c.y), (c.x2, c.y2)
            mouse_pos = (event.x, event.y)

            if self.tool_mode == "range":
                mapper_list = [(self._determine_axis(), self._get_mapper())]
            else:
                mapper_list = [(0, c.x_mapper), (1, c.y_mapper)]

            orig_low, orig_high = self._history[0]

            # If any of the axes reaches its zoom limit, we should cancel the zoom.
            # We should first calculate the new ranges and store them. If none of
            # the axes reach zoom limit, we can apply the new ranges.
            todo_list = []
            for ndx, mapper in mapper_list:
                screenrange = mapper.screen_bounds
                mouse_val = mouse_pos[ndx]
                newscreenlow = mouse_val + zoom * (
                    screenlow_pt[ndx] - mouse_val
                )
                newscreenhigh = mouse_val + zoom * (
                    screenhigh_pt[ndx] - mouse_val
                )

                newlow = mapper.map_data(newscreenlow)
                newhigh = mapper.map_data(newscreenhigh)

                if type(orig_high) in (tuple, list):
                    ol, oh = orig_low[ndx], orig_high[ndx]
                else:
                    ol, oh = orig_low, orig_high

                if self._zoom_limit_reached(ol, oh, newlow, newhigh, mapper):
                    # Ignore other axes, we're done.
                    event.handled = True
                    return
                todo_list.append((mapper, newlow, newhigh))

            # Check the domain limits on each dimension, and rescale the zoom
            # amount if necessary.
            for ndx, (mapper, newlow, newhigh) in enumerate(todo_list):
                if newlow > newhigh:
                    # This happens when the orientation of the axis is reversed.
                    newlow, newhigh = newhigh, newlow
                domain_min, domain_max = getattr(
                    mapper, "domain_limits", (None, None)
                )
                if domain_min is not None and newlow < domain_min:
                    newlow = domain_min
                if domain_max is not None and newhigh > domain_max:
                    newhigh = domain_max
                todo_list[ndx] = (mapper, newlow, newhigh)

            # All axes can be rescaled, do it.
            for mapper, newlow, newhigh in todo_list:
                if newlow > newhigh:
                    newlow, newhigh = newhigh, newlow
                mapper.range.set_bounds(newlow, newhigh)

            event.handled = True
            c.request_redraw()

    def _is_enabling_event(self, event):
        always_on = self.always_on
        if self.always_on_modifier == "shift":
            always_on = always_on and event.shift_down
        elif self.always_on_modifier == "control":
            always_on = always_on and event.control_down
        elif self.always_on_modifier == "alt":
            always_on = always_on and event.alt_down

        if always_on or self._enabled:
            if event.right_down and self.drag_button == "right":
                return True
            if event.left_down and self.drag_button == "left":
                return True

        return False

    def _component_changed(self):
        if self.traits_inited() and self._get_mapper() is not None:
            self._reset_state_to_current()

    def _tool_mode_changed(self, old, new):
        if not self.traits_inited():
            return

        # The history must be reset because the different tool modes keep
        # different state types in the history
        self._reset_state_to_current()

    # ------------------------------------------------------------------------
    # Implementation of PlotComponent interface
    # ------------------------------------------------------------------------

    def _activate(self):
        """Called by PlotComponent to set this as the active tool."""
        self.enable()

    # ------------------------------------------------------------------------
    # implementations of abstract methods on ToolHistoryMixin
    # ------------------------------------------------------------------------

    def _reset_state_to_current(self, event=None):
        """Clears the tool history, and sets the current state to be the
        first state in the history.
        """
        if self.tool_mode == "range":
            mapper = self._get_mapper()
            if mapper is not None:
                self._reset_state((mapper.range.low, mapper.range.high))
        else:
            if self.component.x_mapper is not None:
                x_range = self.component.x_mapper.range
                xlow = x_range.low
                xhigh = x_range.high
            else:
                xlow = "auto"
                xhigh = "auto"

            if self.component.y_mapper is not None:
                y_range = self.component.y_mapper.range
                ylow = y_range.low
                yhigh = y_range.high
            else:
                ylow = "auto"
                yhigh = "auto"

            self._reset_state(((xlow, ylow), (xhigh, yhigh)))

    def _reset_state_pressed(self):
        """Called when the tool needs to reset its history.

        The history index will have already been set to 0. Implements
        ToolHistoryMixin.
        """
        # First zoom to the set state (ZoomTool handles setting the index=0).
        self._do_zoom()

        # Now reset the state to the current bounds settings.
        self._reset_state_to_current()

    def _prev_state_pressed(self):
        """Called when the tool needs to advance to the previous state in the
        stack.

        The history index will have already been set to the index corresponding
        to the prev state. Implements ToolHistoryMixin.
        """
        self._do_zoom()

    def _next_state_pressed(self):
        """Called when the tool needs to advance to the next state in the stack.

        The history index will have already been set to the index corresponding
        to the next state. Implements ToolHistoryMixin.
        """
        self._do_zoom()

    ### Persistence ###########################################################

    def __getstate__(self):
        dont_pickle = [
            "always_on",
            "always_on_modifier",
            "enter_zoom_key",
            "exit_zoom_key",
            "minimum_screen_delta",
            "event_state",
            "reset_zoom_key",
            "prev_zoom_key",
            "next_zoom_key",
            "pointer",
            "_enabled",
            "_screen_start",
            "_screen_end",
        ]
        state = super(SimpleZoom, self).__getstate__()
        for key in dont_pickle:
            if key in state:
                del state[key]

        return state<|MERGE_RESOLUTION|>--- conflicted
+++ resolved
@@ -402,19 +402,8 @@
                 # "box" mode; reset both axes.
                 x_range = self.component.x_mapper.range
                 y_range = self.component.y_mapper.range
-<<<<<<< HEAD
-                (
-                    x_range.low_setting,
-                    y_range.low_setting,
-                ) = self._orig_low_setting
-                (
-                    x_range.high_setting,
-                    y_range.high_setting,
-                ) = self._orig_high_setting
-=======
                 x_range.low_setting, y_range.low_setting = self._orig_low_setting
                 x_range.high_setting, y_range.high_setting = self._orig_high_setting
->>>>>>> e9af395b
 
                 # resetting the ranges will allow 'auto' to pick the values
                 x_range.reset()
