.. todo:: Fill in the below sections

..    =============
..    Common Usages
..    =============


..    Linking Plots
..    =============


..    Updating/Streaming Data
..    =======================


..    Saving Screenshots
..    ==================


..    Non-interactive/Offscreen Rendering
..    ===================================


<<<<<<< HEAD
..    Integrating with Traits UI Controls
..    ===================================
=======
Integrating with TraitsUI Controls
===================================
>>>>>>> f832ccb7


<|MERGE_RESOLUTION|>--- conflicted
+++ resolved
@@ -21,12 +21,6 @@
 ..    ===================================
 
 
-<<<<<<< HEAD
 ..    Integrating with Traits UI Controls
 ..    ===================================
-=======
-Integrating with TraitsUI Controls
-===================================
->>>>>>> f832ccb7
 
-
