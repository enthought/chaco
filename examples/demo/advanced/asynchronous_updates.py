"""
Perform expensive calculations based on user interactions while keeping the GUI
responsive. This makes use of asynchronous programming tools in the encore
package.

Move the slider to blur the image. Note the slider stays responsive even though
the blurring may lag the slider. Uncheck "Asynchronous" and note that the
slider movement is no longer responsive - the blurring occurs on the main
thread and interrupts the movement of the slider.
"""
# Major library imports
from numpy import ogrid, pi, sin

# Enthought library imports
from enable.api import Component, ComponentEditor
from traits.api import (
    Array,
    Bool,
    DelegatesTo,
    HasTraits,
    Instance,
    Range,
    observe,
)
from traits.trait_notifiers import ui_dispatch
from traitsui.api import Item, Group, View

try:
    from encore.concurrent.futures.enhanced_thread_pool_executor import (
        EnhancedThreadPoolExecutor,
    )
    from encore.concurrent.futures.asynchronizer import Asynchronizer
except ImportError:
    import sys

    sys.exit("You need futures and encore installed to run this demo.")

# Chaco imports
from chaco.api import ArrayPlotData, Plot, VPlotContainer, gray


class BlurPlotController(HasTraits):
    """ Plot controller class for an image plot and its blurred output """

    # ==========================================================================
    # Synchronization logic
    # ==========================================================================

    # Flag indicating whether updates are asynchronous.
    asynchronous = Bool(True)

    # The executor. This provides a thread pool on which to process operations.
    _executor = Instance(EnhancedThreadPoolExecutor)

    # The asynchronizer. This dispatches calls to the executor while dropping
    # calls that cannot be handled fast enough.
    _asynchronizer = Instance(Asynchronizer)

    def __executor_default(self):
        # TIP: The executor should be 'shutdown' when no longer needed to avoid
        # creating multiple idle threads. This is not necessary in a small
        # demo.
        return EnhancedThreadPoolExecutor(max_workers=1)

    def __asynchronizer_default(self):
        # TIP: Multiple Asynchronizers can share the same executor.  If you
        # have multiple calls that need to be "asynchronized", each should have
        # its own asynchronizer.
        return Asynchronizer(self._executor)

    @observe("blur_level, image", post_init=True)
    def _recalculate_blurred_image(self, event):
        """ Blur the image either synchronously or with the asynchronizer """
        image = self.image
        blur_level = self.blur_level

        if self.asynchronous:
            # The 'submit' call is non-blocking, and returns almost
            # immediately.  The asynchronizer will pass
            # self._blur_and_notify_plot and its arguments (the "job") to the
            # executor to be run on one of the executor's worker threads when
            # the asynchronizer's current job (if any) is complete. If another
            # job (presumably with a different blur_level) comes in before this
            # happens, this job will never be executed.
            self._asynchronizer.submit(
                self._blur_and_notify_plot, image, blur_level
            )
        else:
            # This happens on the calling thread, which is the GUI thread when
            # a change in 'blur_level' comes from the GUI (as in this demo).
            # The GUI must wait for these calls to complete before it can
            # process further user input.  If the calls are slow, the GUI will
            # become unresponsive.
            self.blurred_image = blur_image(image, blur_level)
            self.plot_data.set_data("blurred_image", self.blurred_image)

    def _blur_and_notify_plot(self, image, blur_level):
        """ Do the work of blurring the image and notifying the plot """
        self.blurred_image = blur_image(image, blur_level)

        # Calling 'self.plot_data.set_data' will update the blurred plot.  In
        # general, it is not safe to send visual updates when not on the GUI
        # thread. Since this call is being executed on one of the executor's
        # worker threads, we must re-dispatch the data update to the UI thread
        # or suffer undefined consequences (possibly crashes).
        ui_dispatch(
            self.plot_data.set_data, "blurred_image", self.blurred_image
        )

    # ==========================================================================
    # Visualization logic - useful, but not the point of the demo
    # ==========================================================================

    # An image array to display
    image = Array

    # The blurred image to display
    blurred_image = Array

    # The level of blurring to apply
    blur_level = Range(low=0, high=5)

    # The plot data
    plot_data = Instance(ArrayPlotData)

    # The plot component
    component = Instance(Component)

    def _image_default(self):
        x, y = ogrid[-pi:pi:1024j, 0 : 2 * pi : 1024j]
        z = (sin(11 * x ** 2) ** 2 * sin(5 * y ** 2)) ** 2
        return z

    def _blurred_image_default(self):
        return self.image

    def _plot_data_default(self):
        pd = ArrayPlotData()
        pd.set_data("image", self.image)
        pd.set_data("blurred_image", self.blurred_image)
        return pd

    def _component_default(self):
        padding = (25, 5, 5, 25)
        image_plot = Plot(self.plot_data, padding=padding)
        image_plot.img_plot(
            "image",
            origin="top left",
            xbounds=(-pi, pi),
            ybounds=(-pi, pi),
            colormap=gray,
        )

        blurred_image_plot = Plot(self.plot_data, padding=padding)
        blurred_image_plot.img_plot(
            "blurred_image",
            origin="top left",
            xbounds=(-pi, pi),
            ybounds=(-pi, pi),
            colormap=gray,
        )

        container = VPlotContainer()
        container.add(blurred_image_plot)
        container.add(image_plot)
        return container


def blur_image(image, blur_level):
    """ Blur the image using a potentially time-consuming algorithm """

    blurred_image = image.copy()
    for _ in range(blur_level ** 2):
        blurred_image[1:-1, 1:-1] += (
<<<<<<< HEAD
            blurred_image[:-2, 1:-1]
            + blurred_image[2:, 1:-1]  # top
            + blurred_image[1:-1, :-2]  # bottom
            + blurred_image[1:-1, 2:]  # left
            + blurred_image[:-2, :-2]  # right
            + blurred_image[:-2, 2:]  # top-left
            + blurred_image[2:, :-2]  # top-right
            + blurred_image[2:, 2:]  # bottom-left  # bottom-right
=======
            blurred_image[:-2, 1:-1]  # top
            + blurred_image[2:, 1:-1]  # bottom
            + blurred_image[1:-1, :-2]  # left
            + blurred_image[1:-1, 2:]  # right
            + blurred_image[:-2, :-2]  # top-left
            + blurred_image[:-2, 2:]  # top-right
            + blurred_image[2:, :-2]  # bottom-left
            + blurred_image[2:, 2:]  # bottom-right
>>>>>>> e9af395b
        )
        blurred_image /= 9

    return blurred_image


# ==============================================================================
# Attributes to use for the plot view.
# ==============================================================================
size = (800, 600)
title = "Image with asynchronous blurring"


# ==============================================================================
# Demo class that is used by the demo.py application.
# ==============================================================================
class Demo(HasTraits):

    plot_controller = Instance(BlurPlotController, ())

    component = DelegatesTo("plot_controller")

    blur_level = DelegatesTo("plot_controller")

    asynchronous = DelegatesTo("plot_controller")

    traits_view = View(
        Group(
            Item(
                "component",
                editor=ComponentEditor(size=size),
                show_label=False,
            ),
            Group(
                Item("asynchronous"),
                Item("blur_level"),
                orientation="horizontal",
            ),
            orientation="vertical",
        ),
        resizable=True,
        title=title,
    )


demo = Demo()

if __name__ == "__main__":
    demo.configure_traits()<|MERGE_RESOLUTION|>--- conflicted
+++ resolved
@@ -172,16 +172,6 @@
     blurred_image = image.copy()
     for _ in range(blur_level ** 2):
         blurred_image[1:-1, 1:-1] += (
-<<<<<<< HEAD
-            blurred_image[:-2, 1:-1]
-            + blurred_image[2:, 1:-1]  # top
-            + blurred_image[1:-1, :-2]  # bottom
-            + blurred_image[1:-1, 2:]  # left
-            + blurred_image[:-2, :-2]  # right
-            + blurred_image[:-2, 2:]  # top-left
-            + blurred_image[2:, :-2]  # top-right
-            + blurred_image[2:, 2:]  # bottom-left  # bottom-right
-=======
             blurred_image[:-2, 1:-1]  # top
             + blurred_image[2:, 1:-1]  # bottom
             + blurred_image[1:-1, :-2]  # left
@@ -190,7 +180,6 @@
             + blurred_image[:-2, 2:]  # top-right
             + blurred_image[2:, :-2]  # bottom-left
             + blurred_image[2:, 2:]  # bottom-right
->>>>>>> e9af395b
         )
         blurred_image /= 9
 
