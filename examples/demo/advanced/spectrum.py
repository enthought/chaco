--- conflicted
+++ resolved
@@ -48,14 +48,8 @@
     )
     obj.spectrum_plot.padding = 50
     obj.spectrum_plot.title = "Spectrum"
-<<<<<<< HEAD
-    spec_range = list(obj.spectrum_plot.plots.values())[0][
-        0
-    ].value_mapper.range
-=======
     plot_rends = list(obj.spectrum_plot.plots.values())
     spec_range = plot_rends[0][0].value_mapper.range
->>>>>>> e9af395b
     spec_range.low = 0.0
     spec_range.high = 5.0
     obj.spectrum_plot.index_axis.title = "Frequency (Hz)"
