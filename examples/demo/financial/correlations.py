--- conflicted
+++ resolved
@@ -148,11 +148,7 @@
         # Grab a reference to the Time axis datasource and add a listener to its
         # selections metadata
         self.times_ds = renderer.index
-<<<<<<< HEAD
         self.times_ds.observe(self._selections_updated, 'metadata:items')
-=======
-        self.times_ds.observe(self._selections_updated, "metadata_changed")
->>>>>>> e9af395b
         self.returns_plot = plot
 
     def _create_corr_plot(self):
@@ -176,14 +172,7 @@
         new_metadata = event.object
         if self.corr_renderer is None:
             return
-<<<<<<< HEAD
         if "selections" not in new_metadata:
-=======
-        if (
-            not isinstance(metadata_changed_event, dict)
-            or "selections" not in metadata_changed_event
-        ):
->>>>>>> e9af395b
             return
         corr_index = self.corr_renderer.index
         selections = new_metadata["selections"]
