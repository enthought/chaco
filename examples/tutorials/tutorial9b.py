"""Tutorial 9b. Synchronize the Y data space as well,and add some tools."""


<<<<<<< HEAD
from tutorial8 import PlotFrame
from chaco.tools.api import ZoomTool
=======
from enthought.chaco.tools.api import ZoomTool
>>>>>>> 54653599

from tutorial8 import PlotExample


class PlotExample2(PlotExample):
    def _container_default(self):
        container = super(PlotExample2, self)._container_default()

        rplot, lplot = self.right_plot, self.left_plot
        rplot.index_mapper.range = lplot.index_mapper.range
        rplot.value_mapper.range = lplot.value_mapper.range

        lplot.overlays.append(ZoomTool(lplot, tool_mode="box",always_on=False))
        rplot.overlays.append(ZoomTool(rplot, tool_mode="box",always_on=False))

        return container

demo = PlotExample2()

if __name__ == "__main__":
    demo.configure_traits()<|MERGE_RESOLUTION|>--- conflicted
+++ resolved
@@ -1,12 +1,7 @@
 """Tutorial 9b. Synchronize the Y data space as well,and add some tools."""
 
 
-<<<<<<< HEAD
-from tutorial8 import PlotFrame
 from chaco.tools.api import ZoomTool
-=======
-from enthought.chaco.tools.api import ZoomTool
->>>>>>> 54653599
 
 from tutorial8 import PlotExample
 
